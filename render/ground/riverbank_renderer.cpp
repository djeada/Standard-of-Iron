#include "riverbank_renderer.h"
#include "../../game/map/visibility_service.h"
#include "../gl/mesh.h"
#include "../gl/resources.h"
#include "../scene_renderer.h"
#include <QVector2D>
#include <QVector3D>
#include <cmath>

namespace Render::GL {

RiverbankRenderer::RiverbankRenderer() = default;
RiverbankRenderer::~RiverbankRenderer() = default;

void RiverbankRenderer::configure(
    const std::vector<Game::Map::RiverSegment> &riverSegments,
    const Game::Map::TerrainHeightMap &heightMap) {
  m_riverSegments = riverSegments;
  m_tileSize = heightMap.getTileSize();
  m_gridWidth = heightMap.getWidth();
  m_gridHeight = heightMap.getHeight();
  m_heights = heightMap.getHeightData();
  buildMeshes();
}

void RiverbankRenderer::buildMeshes() {
  m_meshes.clear();

  if (m_riverSegments.empty()) {
    return;
  }

  auto noiseHash = [](float x, float y) -> float {
    float n = std::sin(x * 127.1f + y * 311.7f) * 43758.5453123f;
    return n - std::floor(n);
  };

  auto noise = [&noiseHash](float x, float y) -> float {
    float ix = std::floor(x);
    float iy = std::floor(y);
    float fx = x - ix;
    float fy = y - iy;

    fx = fx * fx * (3.0f - 2.0f * fx);
    fy = fy * fy * (3.0f - 2.0f * fy);

    float a = noiseHash(ix, iy);
    float b = noiseHash(ix + 1.0f, iy);
    float c = noiseHash(ix, iy + 1.0f);
    float d = noiseHash(ix + 1.0f, iy + 1.0f);

    return a * (1.0f - fx) * (1.0f - fy) + b * fx * (1.0f - fy) +
           c * (1.0f - fx) * fy + d * fx * fy;
  };

  auto sampleHeight = [&](float worldX, float worldZ) -> float {
    if (m_heights.empty() || m_gridWidth == 0 || m_gridHeight == 0)
      return 0.0f;

    float halfWidth = m_gridWidth * 0.5f - 0.5f;
    float halfHeight = m_gridHeight * 0.5f - 0.5f;
    float gx = (worldX / m_tileSize) + halfWidth;
    float gz = (worldZ / m_tileSize) + halfHeight;

    gx = std::clamp(gx, 0.0f, float(m_gridWidth - 1));
    gz = std::clamp(gz, 0.0f, float(m_gridHeight - 1));

    int x0 = int(std::floor(gx));
    int z0 = int(std::floor(gz));
    int x1 = std::min(x0 + 1, m_gridWidth - 1);
    int z1 = std::min(z0 + 1, m_gridHeight - 1);

    float tx = gx - float(x0);
    float tz = gz - float(z0);

    float h00 = m_heights[z0 * m_gridWidth + x0];
    float h10 = m_heights[z0 * m_gridWidth + x1];
    float h01 = m_heights[z1 * m_gridWidth + x0];
    float h11 = m_heights[z1 * m_gridWidth + x1];

    float h0 = h00 * (1.0f - tx) + h10 * tx;
    float h1 = h01 * (1.0f - tx) + h11 * tx;
    return h0 * (1.0f - tz) + h1 * tz;
  };

  for (const auto &segment : m_riverSegments) {
    QVector3D dir = segment.end - segment.start;
    float length = dir.length();
    if (length < 0.01f) {
      m_meshes.push_back(nullptr);
      continue;
    }

    dir.normalize();
    QVector3D perpendicular(-dir.z(), 0.0f, dir.x());
    float halfWidth = segment.width * 0.5f;

    float bankWidth = 0.2f;

    int lengthSteps =
        static_cast<int>(std::ceil(length / (m_tileSize * 0.5f))) + 1;
    lengthSteps = std::max(lengthSteps, 8);

    std::vector<Vertex> vertices;
    std::vector<unsigned int> indices;

    for (int i = 0; i < lengthSteps; ++i) {
      float t = static_cast<float>(i) / static_cast<float>(lengthSteps - 1);
      QVector3D centerPos = segment.start + dir * (length * t);

      float noiseFreq1 = 2.0f;
      float noiseFreq2 = 5.0f;
      float noiseFreq3 = 10.0f;

      float edgeNoise1 =
          noise(centerPos.x() * noiseFreq1, centerPos.z() * noiseFreq1);
      float edgeNoise2 =
          noise(centerPos.x() * noiseFreq2, centerPos.z() * noiseFreq2);
      float edgeNoise3 =
          noise(centerPos.x() * noiseFreq3, centerPos.z() * noiseFreq3);

      float combinedNoise =
          edgeNoise1 * 0.5f + edgeNoise2 * 0.3f + edgeNoise3 * 0.2f;
      combinedNoise = (combinedNoise - 0.5f) * 2.0f;

      float widthVariation = combinedNoise * halfWidth * 0.35f;

      float meander = noise(t * 3.0f, length * 0.1f) * 0.3f;
      QVector3D centerOffset = perpendicular * meander;
      centerPos += centerOffset;

      QVector3D innerLeft =
          centerPos - perpendicular * (halfWidth + widthVariation);
      QVector3D innerRight =
          centerPos + perpendicular * (halfWidth + widthVariation);

      float outerVariation =
          noise(centerPos.x() * 8.0f, centerPos.z() * 8.0f) * 0.5f;
      QVector3D outerLeft =
          innerLeft - perpendicular * (bankWidth + outerVariation);
      QVector3D outerRight =
          innerRight + perpendicular * (bankWidth + outerVariation);

      float normal[3] = {0.0f, 1.0f, 0.0f};

      Vertex leftInner, leftOuter;
      float heightInnerLeft = sampleHeight(innerLeft.x(), innerLeft.z());
      float heightOuterLeft = sampleHeight(outerLeft.x(), outerLeft.z());

      leftInner.position[0] = innerLeft.x();
      leftInner.position[1] = heightInnerLeft + 0.05f;
      leftInner.position[2] = innerLeft.z();
      leftInner.normal[0] = normal[0];
      leftInner.normal[1] = normal[1];
      leftInner.normal[2] = normal[2];
      leftInner.texCoord[0] = 0.0f;
      leftInner.texCoord[1] = t;
      vertices.push_back(leftInner);

      leftOuter.position[0] = outerLeft.x();
      leftOuter.position[1] = heightOuterLeft + 0.05f;
      leftOuter.position[2] = outerLeft.z();
      leftOuter.normal[0] = normal[0];
      leftOuter.normal[1] = normal[1];
      leftOuter.normal[2] = normal[2];
      leftOuter.texCoord[0] = 1.0f;
      leftOuter.texCoord[1] = t;
      vertices.push_back(leftOuter);

      Vertex rightInner, rightOuter;
      float heightInnerRight = sampleHeight(innerRight.x(), innerRight.z());
      float heightOuterRight = sampleHeight(outerRight.x(), outerRight.z());

      rightInner.position[0] = innerRight.x();
      rightInner.position[1] = heightInnerRight + 0.05f;
      rightInner.position[2] = innerRight.z();
      rightInner.normal[0] = normal[0];
      rightInner.normal[1] = normal[1];
      rightInner.normal[2] = normal[2];
      rightInner.texCoord[0] = 0.0f;
      rightInner.texCoord[1] = t;
      vertices.push_back(rightInner);

      rightOuter.position[0] = outerRight.x();
      rightOuter.position[1] = heightOuterRight + 0.05f;
      rightOuter.position[2] = outerRight.z();
      rightOuter.normal[0] = normal[0];
      rightOuter.normal[1] = normal[1];
      rightOuter.normal[2] = normal[2];
      rightOuter.texCoord[0] = 1.0f;
      rightOuter.texCoord[1] = t;
      vertices.push_back(rightOuter);

      if (i < lengthSteps - 1) {
<<<<<<< HEAD
        unsigned int idx0 = baseIndex + i * 4;
=======
        unsigned int idx0 = i * 4;
>>>>>>> 59ff2101

        indices.push_back(idx0 + 0);
        indices.push_back(idx0 + 4);
        indices.push_back(idx0 + 1);

        indices.push_back(idx0 + 1);
        indices.push_back(idx0 + 4);
        indices.push_back(idx0 + 5);

        indices.push_back(idx0 + 2);
        indices.push_back(idx0 + 3);
        indices.push_back(idx0 + 6);

        indices.push_back(idx0 + 3);
        indices.push_back(idx0 + 7);
        indices.push_back(idx0 + 6);
      }
    }

    if (!vertices.empty() && !indices.empty()) {
      m_meshes.push_back(std::make_unique<Mesh>(vertices, indices));
    } else {
      m_meshes.push_back(nullptr);
    }
  }
}

void RiverbankRenderer::submit(Renderer &renderer, ResourceManager *resources) {
  if (m_meshes.empty() || m_riverSegments.empty()) {
    return;
  }

  Q_UNUSED(resources);

<<<<<<< HEAD
  // Check visibility service to respect fog of war
  auto &visibility = Game::Map::VisibilityService::instance();
  const bool useVisibility = visibility.isInitialized();

  if (useVisibility) {
    bool anyVisible = false;

    // Sample visibility at multiple points along each river segment
    for (const auto &segment : m_riverSegments) {
      QVector3D dir = segment.end - segment.start;
      float length = dir.length();
      if (length < 0.01f)
        continue;

      dir.normalize();

      // Check start, middle, and end points of each segment
      for (int i = 0; i <= 2 && !anyVisible; ++i) {
        float t = i * 0.5f;
        QVector3D pos = segment.start + dir * (length * t);

        if (visibility.isVisibleWorld(pos.x(), pos.z())) {
          anyVisible = true;
          break;
        }
      }

      if (anyVisible)
        break;
    }

    // If no part of any riverbank is visible, skip rendering entirely
    if (!anyVisible) {
      return;
    }
  }

=======
  auto &visibility = Game::Map::VisibilityService::instance();
  const bool useVisibility = visibility.isInitialized();

>>>>>>> 59ff2101
  auto shader = renderer.getShader("riverbank");
  if (!shader) {
    return;
  }

  renderer.setCurrentShader(shader);

  QMatrix4x4 model;
  model.setToIdentity();

  size_t meshIndex = 0;
  for (const auto &segment : m_riverSegments) {
    if (meshIndex >= m_meshes.size())
      break;

    auto *mesh = m_meshes[meshIndex].get();
    ++meshIndex;

    if (!mesh) {
      continue;
    }

    QVector3D dir = segment.end - segment.start;
    float length = dir.length();

    float alpha = 1.0f;
    QVector3D colorMultiplier(1.0f, 1.0f, 1.0f);

    if (useVisibility) {
      int maxVisibilityState = 0;
      dir.normalize();

      int samplesPerSegment = 5;
      for (int i = 0; i < samplesPerSegment; ++i) {
        float t =
            static_cast<float>(i) / static_cast<float>(samplesPerSegment - 1);
        QVector3D pos = segment.start + dir * (length * t);

        if (visibility.isVisibleWorld(pos.x(), pos.z())) {
          maxVisibilityState = 2;
          break;
        } else if (visibility.isExploredWorld(pos.x(), pos.z())) {
          maxVisibilityState = std::max(maxVisibilityState, 1);
        }
      }

      if (maxVisibilityState == 0) {
        continue;
      } else if (maxVisibilityState == 1) {
        alpha = 0.5f;
        colorMultiplier = QVector3D(0.4f, 0.4f, 0.45f);
      }
    }

    QVector3D finalColor(colorMultiplier.x(), colorMultiplier.y(),
                         colorMultiplier.z());

    renderer.mesh(mesh, model, finalColor, nullptr, alpha);
  }

  renderer.setCurrentShader(nullptr);
}

} // namespace Render::GL<|MERGE_RESOLUTION|>--- conflicted
+++ resolved
@@ -192,11 +192,7 @@
       vertices.push_back(rightOuter);
 
       if (i < lengthSteps - 1) {
-<<<<<<< HEAD
-        unsigned int idx0 = baseIndex + i * 4;
-=======
         unsigned int idx0 = i * 4;
->>>>>>> 59ff2101
 
         indices.push_back(idx0 + 0);
         indices.push_back(idx0 + 4);
@@ -231,49 +227,9 @@
 
   Q_UNUSED(resources);
 
-<<<<<<< HEAD
-  // Check visibility service to respect fog of war
   auto &visibility = Game::Map::VisibilityService::instance();
   const bool useVisibility = visibility.isInitialized();
 
-  if (useVisibility) {
-    bool anyVisible = false;
-
-    // Sample visibility at multiple points along each river segment
-    for (const auto &segment : m_riverSegments) {
-      QVector3D dir = segment.end - segment.start;
-      float length = dir.length();
-      if (length < 0.01f)
-        continue;
-
-      dir.normalize();
-
-      // Check start, middle, and end points of each segment
-      for (int i = 0; i <= 2 && !anyVisible; ++i) {
-        float t = i * 0.5f;
-        QVector3D pos = segment.start + dir * (length * t);
-
-        if (visibility.isVisibleWorld(pos.x(), pos.z())) {
-          anyVisible = true;
-          break;
-        }
-      }
-
-      if (anyVisible)
-        break;
-    }
-
-    // If no part of any riverbank is visible, skip rendering entirely
-    if (!anyVisible) {
-      return;
-    }
-  }
-
-=======
-  auto &visibility = Game::Map::VisibilityService::instance();
-  const bool useVisibility = visibility.isInitialized();
-
->>>>>>> 59ff2101
   auto shader = renderer.getShader("riverbank");
   if (!shader) {
     return;
