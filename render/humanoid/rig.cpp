--- conflicted
+++ resolved
@@ -316,26 +316,12 @@
     float const vertical_bob =
         std::sin(bob_phase * std::numbers::pi_v<float>) * 0.018F;
 
-<<<<<<< HEAD
-    // Minimal hip sway - humans don't sway much laterally when walking
-    float const hip_sway_amount = 0.002F; // Drastically reduced - nearly disabled
-    float const sway_raw = std::sin(walk_phase * 2.0F * std::numbers::pi_v<float>);
-    float const hip_sway = sway_raw * hip_sway_amount;
-
-      // IMPORTANT: Do not apply opposing Z offsets to the shoulders.
-      // That tilts the shoulder-to-shoulder vector in Z, which rotates the *entire torso frame*.
-      // Keep any torso motion symmetric (fore/aft sway), and keep it very subtle.
-      // Disable torso sway entirely: even tiny asymmetric noise here reads as
-      // full-torso yaw because the torso frame is derived from the shoulder line.
-      float const torso_sway_z = 0.0F;
-=======
     float const hip_sway_amount = 0.002F;
     float const sway_raw =
         std::sin(walk_phase * 2.0F * std::numbers::pi_v<float>);
     float const hip_sway = sway_raw * hip_sway_amount;
 
     float const torso_sway_z = 0.0F;
->>>>>>> ebfdd301
 
     auto animate_foot = [ground_y, &pose, stride_length](QVector3D &foot,
                                                          float phase) {
@@ -369,22 +355,6 @@
 
     pose.pelvis_pos.setX(pose.pelvis_pos.x() + hip_sway);
 
-<<<<<<< HEAD
-      pose.shoulder_l.setZ(pose.shoulder_l.z() + torso_sway_z);
-      pose.shoulder_r.setZ(pose.shoulder_r.z() + torso_sway_z);
-      pose.neck_base.setZ(pose.neck_base.z() + torso_sway_z * 0.7F);
-      pose.head_pos.setZ(pose.head_pos.z() + torso_sway_z * 0.5F);
-
-    // Minimal arm swing - soldiers carrying weapons don't swing arms much
-    float const arm_swing_amp = 0.04F * variation.arm_swing_amp; // Very small swing
-    float const arm_phase_offset = 0.15F;
-    constexpr float max_arm_displacement = 0.06F; // Maximum hand movement from rest position
-
-    // Simple sine wave for subtle arm swing, clamped to prevent stretching
-    float const left_swing_raw = std::sin((left_phase + arm_phase_offset) *
-                                          2.0F * std::numbers::pi_v<float>);
-    float const left_arm_swing = std::clamp(left_swing_raw * arm_swing_amp, -max_arm_displacement, max_arm_displacement);
-=======
     pose.shoulder_l.setZ(pose.shoulder_l.z() + torso_sway_z);
     pose.shoulder_r.setZ(pose.shoulder_r.z() + torso_sway_z);
     pose.neck_base.setZ(pose.neck_base.z() + torso_sway_z * 0.7F);
@@ -399,24 +369,15 @@
     float const left_arm_swing =
         std::clamp(left_swing_raw * arm_swing_amp, -max_arm_displacement,
                    max_arm_displacement);
->>>>>>> ebfdd301
     pose.hand_l.setZ(pose.hand_l.z() - left_arm_swing);
 
     float const right_swing_raw = std::sin((right_phase + arm_phase_offset) *
                                            2.0F * std::numbers::pi_v<float>);
-<<<<<<< HEAD
-    float const right_arm_swing = std::clamp(right_swing_raw * arm_swing_amp, -max_arm_displacement, max_arm_displacement);
-    pose.hand_r.setZ(pose.hand_r.z() - right_arm_swing);
-
-    // Hard constraint: do not allow hands to exceed arm reach.
-    // This prevents weapon/arm "stretching" artifacts.
-=======
     float const right_arm_swing =
         std::clamp(right_swing_raw * arm_swing_amp, -max_arm_displacement,
                    max_arm_displacement);
     pose.hand_r.setZ(pose.hand_r.z() - right_arm_swing);
 
->>>>>>> ebfdd301
     auto clamp_hand_reach = [&](const QVector3D &shoulder, QVector3D &hand) {
       float const max_reach =
           (HP::UPPER_ARM_LEN + HP::FORE_ARM_LEN) * h_scale * 0.98F;
@@ -498,12 +459,7 @@
     right_axis = QVector3D(1, 0, 0);
   }
   right_axis.normalize();
-<<<<<<< HEAD
-  // Stabilize sign so outward directions never flip 180°.
-  // In local humanoid space, +X should always point to the character's right.
-=======
-
->>>>>>> ebfdd301
+
   if (right_axis.x() < 0.0F) {
     right_axis = -right_axis;
   }
@@ -529,11 +485,6 @@
 
   float const head_scale = 1.0F;
 
-  // The torso frame is derived from the shoulder line. If *any* pose logic
-  // introduces Z-asymmetry between shoulders (common with procedural twists),
-  // then (shoulder_r - shoulder_l) gains a Z component and the whole torso
-  // will yaw/"twist" unrealistically.
-  // Clamp the torso frame to a stable lateral axis.
   QVector3D right_axis = pose.shoulder_r - pose.shoulder_l;
   right_axis.setY(0.0F);
   right_axis.setZ(0.0F);
@@ -541,11 +492,6 @@
     right_axis = QVector3D(1.0F, 0.0F, 0.0F);
   }
   right_axis.normalize();
-  // Prevent frame sign flips (full 180° torso yaw) if pose logic ever causes
-  // shoulder_r/shoulder_l to swap in X.
-  if (right_axis.x() < 0.0F) {
-    right_axis = -right_axis;
-  }
 
   if (right_axis.x() < 0.0F) {
     right_axis = -right_axis;
@@ -588,15 +534,8 @@
   const float shin_r = HP::LOWER_LEG_R * width_scale;
   const float foot_radius = shin_r * 1.10F;
 
-<<<<<<< HEAD
-  // Force torso cylinder to be perfectly vertical to eliminate torso swing.
-  // Use a common X (average of pelvis and shoulder_mid) and Z=0 for both endpoints.
-  float const torso_x = (shoulder_mid.x() + pose.pelvis_pos.x()) * 0.5F;
-  constexpr float torso_z = 0.0F; // No fore/aft tilt
-=======
   float const torso_x = (shoulder_mid.x() + pose.pelvis_pos.x()) * 0.5F;
   constexpr float torso_z = 0.0F;
->>>>>>> ebfdd301
 
   QVector3D const tunic_top{torso_x, y_top_cover - 0.006F, torso_z};
   QVector3D const tunic_bot{torso_x, pose.pelvis_pos.y() - 0.05F, torso_z};
@@ -1260,7 +1199,6 @@
   float const height_scale = scaling.y();
   float const torso_scale = get_torso_scale();
 
-  // Same stability clamp as in draw_common_body (see comment there).
   QVector3D right_axis = pose.shoulder_r - pose.shoulder_l;
   right_axis.setY(0.0F);
   right_axis.setZ(0.0F);
@@ -1302,10 +1240,6 @@
   const float thigh_r = HP::UPPER_LEG_R * width_scale;
   const float shin_r = HP::LOWER_LEG_R * width_scale;
 
-<<<<<<< HEAD
-  // Force torso cylinder to be perfectly vertical (same fix as draw_common_body).
-=======
->>>>>>> ebfdd301
   float const torso_x = (shoulder_mid.x() + pose.pelvis_pos.x()) * 0.5F;
   constexpr float torso_z = 0.0F;
 
@@ -1702,14 +1636,8 @@
 
     if (anim_ctx.motion_state == HumanoidMotionState::Run) {
 
-<<<<<<< HEAD
-      // Reduced forward lean for more natural running posture
-      float const run_lean = 0.10F; // Reduced from 0.15F
-      pose.pelvis_pos.setZ(pose.pelvis_pos.z() - 0.05F); // Reduced from 0.08F
-=======
       float const run_lean = 0.10F;
       pose.pelvis_pos.setZ(pose.pelvis_pos.z() - 0.05F);
->>>>>>> ebfdd301
       pose.shoulder_l.setZ(pose.shoulder_l.z() + run_lean);
       pose.shoulder_r.setZ(pose.shoulder_r.z() + run_lean);
       pose.neck_base.setZ(pose.neck_base.z() + run_lean * 0.7F);
@@ -1742,15 +1670,6 @@
       enhance_run_foot(pose.foot_l, left_phase);
       enhance_run_foot(pose.foot_r, right_phase);
 
-<<<<<<< HEAD
-      // Minimal arm swing during running - soldiers hold weapons steady
-      float const run_arm_swing = 0.06F; // Very reduced - weapons should stay stable
-      constexpr float max_run_arm_displacement = 0.08F; // Strict limit on arm movement
-      float const left_swing_raw = std::sin((left_phase + 0.1F) * 2.0F * std::numbers::pi_v<float>);
-      float const left_arm_phase = std::clamp(left_swing_raw * run_arm_swing, -max_run_arm_displacement, max_run_arm_displacement);
-      float const right_swing_raw = std::sin((right_phase + 0.1F) * 2.0F * std::numbers::pi_v<float>);
-      float const right_arm_phase = std::clamp(right_swing_raw * run_arm_swing, -max_run_arm_displacement, max_run_arm_displacement);
-=======
       float const run_arm_swing = 0.06F;
       constexpr float max_run_arm_displacement = 0.08F;
       float const left_swing_raw =
@@ -1763,22 +1682,13 @@
       float const right_arm_phase =
           std::clamp(right_swing_raw * run_arm_swing, -max_run_arm_displacement,
                      max_run_arm_displacement);
->>>>>>> ebfdd301
 
       pose.hand_l.setZ(pose.hand_l.z() - left_arm_phase);
       pose.hand_r.setZ(pose.hand_r.z() - right_arm_phase);
 
-<<<<<<< HEAD
-      pose.hand_l.setY(pose.hand_l.y() + 0.02F); // Reduced from 0.05F
-      pose.hand_r.setY(pose.hand_r.y() + 0.02F);
-
-      // Recompute elbows after modifying hands (otherwise the arm IK becomes inconsistent).
-      // Also clamp hands to realistic reach to avoid stretch.
-=======
       pose.hand_l.setY(pose.hand_l.y() + 0.02F);
       pose.hand_r.setY(pose.hand_r.y() + 0.02F);
 
->>>>>>> ebfdd301
       {
         using HP = HumanProportions;
         float const h_scale = variation.height_scale;
@@ -1801,11 +1711,7 @@
           right_axis = QVector3D(1.0F, 0.0F, 0.0F);
         }
         right_axis.normalize();
-<<<<<<< HEAD
-        // Keep elbow bend direction stable across frames.
-=======
-
->>>>>>> ebfdd301
+
         if (right_axis.x() < 0.0F) {
           right_axis = -right_axis;
         }
@@ -1818,22 +1724,6 @@
                                         0.48F, 0.12F, 0.02F, +1.0F);
       }
 
-<<<<<<< HEAD
-      // Minimal hip rotation - running soldiers stay stable
-      float const hip_rotation_raw = std::sin(phase * 2.0F * std::numbers::pi_v<float>);
-      float const hip_rotation = hip_rotation_raw * 0.003F; // Nearly disabled
-      pose.pelvis_pos.setX(pose.pelvis_pos.x() + hip_rotation);
-
-        // IMPORTANT: Never apply opposing Z offsets to the shoulders.
-        // That introduces a Z component in (shoulder_r - shoulder_l), which yaws the whole torso frame.
-        // Keep only a tiny symmetric fore/aft sway.
-        // Disable torso sway entirely in run as well (prevents visible torso yaw).
-        float const torso_sway_z = 0.0F;
-        pose.shoulder_l.setZ(pose.shoulder_l.z() + torso_sway_z);
-        pose.shoulder_r.setZ(pose.shoulder_r.z() + torso_sway_z);
-        pose.neck_base.setZ(pose.neck_base.z() + torso_sway_z * 0.7F);
-        pose.head_pos.setZ(pose.head_pos.z() + torso_sway_z * 0.5F);
-=======
       float const hip_rotation_raw =
           std::sin(phase * 2.0F * std::numbers::pi_v<float>);
       float const hip_rotation = hip_rotation_raw * 0.003F;
@@ -1844,7 +1734,6 @@
       pose.shoulder_r.setZ(pose.shoulder_r.z() + torso_sway_z);
       pose.neck_base.setZ(pose.neck_base.z() + torso_sway_z * 0.7F);
       pose.head_pos.setZ(pose.head_pos.z() + torso_sway_z * 0.5F);
->>>>>>> ebfdd301
 
       if (pose.head_frame.radius > 0.001F) {
         QVector3D head_up = pose.head_pos - pose.neck_base;
