#include "rig.h"

#include "../../game/core/component.h"
#include "../../game/core/entity.h"
#include "../../game/core/world.h"
#include "../../game/map/terrain_service.h"
#include "../../game/systems/nation_id.h"
#include "../../game/units/spawn_type.h"
#include "../../game/units/troop_config.h"
#include "../../game/visuals/team_colors.h"
#include "../entity/registry.h"
#include "../geom/math_utils.h"
#include "../geom/transforms.h"
#include "../gl/backend.h"
#include "../gl/camera.h"
#include "../gl/humanoid/animation/animation_inputs.h"
#include "../gl/humanoid/animation/gait.h"
#include "../gl/humanoid/humanoid_constants.h"
#include "../gl/primitives.h"
#include "../gl/render_constants.h"
#include "../gl/resources.h"
#include "../palette.h"
#include "../scene_renderer.h"
#include "../submitter.h"
#include "formation_calculator.h"
#include "humanoid_math.h"
#include <QMatrix4x4>
#include <QVector2D>
#include <QVector4D>
#include <QtMath>
#include <algorithm>
#include <cmath>
#include <cstdint>
#include <functional>
#include <limits>
#include <numbers>
#include <unordered_map>
#include <vector>

namespace Render::GL {

using namespace Render::GL::Geometry;
using Render::Geom::capsuleBetween;
using Render::Geom::coneFromTo;
using Render::Geom::cylinderBetween;
using Render::Geom::sphereAt;

namespace {

constexpr float k_shadow_size_infantry = 0.16F;
constexpr float k_shadow_size_mounted = 0.35F;

struct CachedPoseEntry {
  HumanoidPose pose;
  VariationParams variation;
  uint32_t frameNumber{0};
  bool wasMoving{false};
};

using PoseCacheKey = uint64_t;
static std::unordered_map<PoseCacheKey, CachedPoseEntry> s_poseCache;
static uint32_t s_currentFrame = 0;
constexpr uint32_t kPoseCacheMaxAge = 300;

inline auto makePoseCacheKey(uintptr_t entityPtr,
                             int soldierIdx) -> PoseCacheKey {
  return (static_cast<uint64_t>(entityPtr) << 16) |
         static_cast<uint64_t>(soldierIdx & 0xFFFF);
}

static HumanoidRenderStats s_renderStats;

constexpr float k_shadow_ground_offset = 0.02F;
constexpr float k_shadow_base_alpha = 0.24F;
constexpr QVector3D k_shadow_light_dir(0.4F, 1.0F, 0.25F);
} // namespace

void advance_pose_cache_frame() {
  ++s_currentFrame;

  if ((s_currentFrame & 0x1FF) == 0) {
    auto it = s_poseCache.begin();
    while (it != s_poseCache.end()) {
      if (s_currentFrame - it->second.frameNumber > kPoseCacheMaxAge * 2) {
        it = s_poseCache.erase(it);
      } else {
        ++it;
      }
    }
  }
}

auto torso_mesh_without_bottom_cap() -> Mesh * {
  static std::unique_ptr<Mesh> s_mesh;
  if (s_mesh != nullptr) {
    return s_mesh.get();
  }

  Mesh *base = getUnitTorso();
  if (base == nullptr) {
    return nullptr;
  }

  auto filtered = base->cloneWithFilteredIndices(
      [](unsigned int a, unsigned int b, unsigned int c,
         const std::vector<Vertex> &verts) -> bool {
        auto sample = [&](unsigned int idx) -> QVector3D {
          return {verts[idx].position[0], verts[idx].position[1],
                  verts[idx].position[2]};
        };
        QVector3D pa = sample(a);
        QVector3D pb = sample(b);
        QVector3D pc = sample(c);
        float min_y = std::min({pa.y(), pb.y(), pc.y()});
        float max_y = std::max({pa.y(), pb.y(), pc.y()});

        QVector3D n(
            verts[a].normal[0] + verts[b].normal[0] + verts[c].normal[0],
            verts[a].normal[1] + verts[b].normal[1] + verts[c].normal[1],
            verts[a].normal[2] + verts[b].normal[2] + verts[c].normal[2]);
        if (n.lengthSquared() > 0.0F) {
          n.normalize();
        }

        constexpr float k_band_height = 0.02F;
        constexpr float k_bottom_threshold = 0.45F;
        bool is_flat = (max_y - min_y) < k_band_height;
        bool is_at_bottom = min_y > k_bottom_threshold;
        bool facing_down = (n.y() > 0.35F);
        return is_flat && is_at_bottom && facing_down;
      });

  s_mesh =
      (filtered != nullptr) ? std::move(filtered) : std::unique_ptr<Mesh>(base);
  return s_mesh.get();
}

auto HumanoidRendererBase::frame_local_position(
    const AttachmentFrame &frame, const QVector3D &local) -> QVector3D {
  float const lx = local.x() * frame.radius;
  float const ly = local.y() * frame.radius;
  float const lz = local.z() * frame.radius;
  return frame.origin + frame.right * lx + frame.up * ly + frame.forward * lz;
}

auto HumanoidRendererBase::make_frame_local_transform(
    const QMatrix4x4 &parent, const AttachmentFrame &frame,
    const QVector3D &local_offset, float uniform_scale) -> QMatrix4x4 {
  float scale = frame.radius * uniform_scale;
  if (scale == 0.0F) {
    scale = uniform_scale;
  }

  QVector3D const origin = frame_local_position(frame, local_offset);

  QMatrix4x4 local;
  local.setColumn(0, QVector4D(frame.right * scale, 0.0F));
  local.setColumn(1, QVector4D(frame.up * scale, 0.0F));
  local.setColumn(2, QVector4D(frame.forward * scale, 0.0F));
  local.setColumn(3, QVector4D(origin, 1.0F));
  return parent * local;
}

auto HumanoidRendererBase::head_local_position(
    const HeadFrame &frame, const QVector3D &local) -> QVector3D {
  return frame_local_position(frame, local);
}

auto HumanoidRendererBase::make_head_local_transform(
    const QMatrix4x4 &parent, const HeadFrame &frame,
    const QVector3D &local_offset, float uniform_scale) -> QMatrix4x4 {
  return make_frame_local_transform(parent, frame, local_offset, uniform_scale);
}

void HumanoidRendererBase::get_variant(const DrawContext &ctx, uint32_t seed,
                                       HumanoidVariant &v) const {
  QVector3D const team_tint = resolve_team_tint(ctx);
  v.palette = makeHumanoidPalette(team_tint, seed);
}

void HumanoidRendererBase::customize_pose(const DrawContext &,
                                          const HumanoidAnimationContext &,
                                          uint32_t, HumanoidPose &) const {}

void HumanoidRendererBase::add_attachments(const DrawContext &,
                                           const HumanoidVariant &,
                                           const HumanoidPose &,
                                           const HumanoidAnimationContext &,
                                           ISubmitter &) const {}

auto HumanoidRendererBase::resolve_entity_ground_offset(
    const DrawContext &, Engine::Core::UnitComponent *unit_comp,
    Engine::Core::TransformComponent *transform_comp) const -> float {
  (void)unit_comp;
  (void)transform_comp;

  return 0.0F;
}

auto HumanoidRendererBase::resolve_team_tint(const DrawContext &ctx)
    -> QVector3D {
  QVector3D tunic(0.8F, 0.9F, 1.0F);
  Engine::Core::UnitComponent *unit = nullptr;
  Engine::Core::RenderableComponent *rc = nullptr;

  if (ctx.entity != nullptr) {
    unit = ctx.entity->get_component<Engine::Core::UnitComponent>();
    rc = ctx.entity->get_component<Engine::Core::RenderableComponent>();
  }

  if ((unit != nullptr) && unit->owner_id > 0) {
    tunic = Game::Visuals::team_colorForOwner(unit->owner_id);
  } else if (rc != nullptr) {
    tunic = QVector3D(rc->color[0], rc->color[1], rc->color[2]);
  }

  return tunic;
}

auto HumanoidRendererBase::resolve_formation(const DrawContext &ctx)
    -> FormationParams {
  FormationParams params{};
  params.individuals_per_unit = 1;
  params.max_per_row = 1;
  params.spacing = 0.75F;

  if (ctx.entity != nullptr) {
    auto *unit = ctx.entity->get_component<Engine::Core::UnitComponent>();
    if (unit != nullptr) {
      params.individuals_per_unit =
          Game::Units::TroopConfig::instance().getIndividualsPerUnit(
              unit->spawn_type);
      params.max_per_row =
          Game::Units::TroopConfig::instance().getMaxUnitsPerRow(
              unit->spawn_type);
      if (unit->spawn_type == Game::Units::SpawnType::MountedKnight) {
        params.spacing = 1.05F;
      }
    }
  }

  return params;
}

void HumanoidRendererBase::compute_locomotion_pose(
    uint32_t seed, float time, bool isMoving, const VariationParams &variation,
    HumanoidPose &pose) {
  using HP = HumanProportions;

  float const h_scale = variation.height_scale;

  pose.head_pos = QVector3D(0.0F, HP::HEAD_CENTER_Y * h_scale, 0.0F);
  pose.head_r = HP::HEAD_RADIUS * h_scale;
  pose.neck_base = QVector3D(0.0F, HP::NECK_BASE_Y * h_scale, 0.0F);

  float const b_scale = variation.bulk_scale;
  float const s_width = variation.stance_width;

  float const half_shoulder_span = 0.5F * HP::SHOULDER_WIDTH * b_scale;
  pose.shoulder_l =
      QVector3D(-half_shoulder_span, HP::SHOULDER_Y * h_scale, 0.0F);
  pose.shoulder_r =
      QVector3D(half_shoulder_span, HP::SHOULDER_Y * h_scale, 0.0F);

  pose.pelvis_pos = QVector3D(0.0F, HP::WAIST_Y * h_scale, 0.0F);

  float const rest_stride = 0.06F + (variation.arm_swing_amp - 1.0F) * 0.045F;
  float const foot_x_span = HP::SHOULDER_WIDTH * 0.62F * s_width;
  pose.foot_y_offset = 0.022F;
  pose.foot_l =
      QVector3D(-foot_x_span, HP::GROUND_Y + pose.foot_y_offset, rest_stride);
  pose.foot_r =
      QVector3D(foot_x_span, HP::GROUND_Y + pose.foot_y_offset, -rest_stride);

  pose.shoulder_l.setY(pose.shoulder_l.y() + variation.shoulder_tilt);
  pose.shoulder_r.setY(pose.shoulder_r.y() - variation.shoulder_tilt);

  float const slouch_offset = variation.posture_slump * 0.15F;
  pose.shoulder_l.setZ(pose.shoulder_l.z() + slouch_offset);
  pose.shoulder_r.setZ(pose.shoulder_r.z() + slouch_offset);

  float const foot_inward_jitter = (hash_01(seed ^ 0x5678U) - 0.5F) * 0.02F;
  float const foot_forward_jitter = (hash_01(seed ^ 0x9ABCU) - 0.5F) * 0.035F;

  pose.foot_l.setX(pose.foot_l.x() + foot_inward_jitter);
  pose.foot_r.setX(pose.foot_r.x() - foot_inward_jitter);
  pose.foot_l.setZ(pose.foot_l.z() + foot_forward_jitter);
  pose.foot_r.setZ(pose.foot_r.z() - foot_forward_jitter);

  float const arm_height_jitter = (hash_01(seed ^ 0xABCDU) - 0.5F) * 0.03F;
  float const arm_asymmetry = (hash_01(seed ^ 0xDEF0U) - 0.5F) * 0.04F;

  pose.hand_l =
      QVector3D(-0.05F + arm_asymmetry,
                HP::SHOULDER_Y * h_scale + 0.05F + arm_height_jitter, 0.55F);
  pose.hand_r = QVector3D(
      0.15F - arm_asymmetry * 0.5F,
      HP::SHOULDER_Y * h_scale + 0.15F + arm_height_jitter * 0.8F, 0.20F);

  if (isMoving) {

    float const walk_cycle_time = 0.8F / variation.walk_speed_mult;
    float const walk_phase = std::fmod(time * (1.0F / walk_cycle_time), 1.0F);
    float const left_phase = walk_phase;
    float const right_phase = std::fmod(walk_phase + 0.5F, 1.0F);

    const float ground_y = HP::GROUND_Y;

    const float stride_length = 0.35F * variation.arm_swing_amp;

    auto animate_foot = [ground_y, &pose, stride_length](QVector3D &foot,
                                                         float phase) {
      float const lift = std::sin(phase * 2.0F * std::numbers::pi_v<float>);
      if (lift > 0.0F) {
        foot.setY(ground_y + pose.foot_y_offset + lift * 0.12F);
      } else {
        foot.setY(ground_y + pose.foot_y_offset);
      }
      foot.setZ(foot.z() +
                std::sin((phase - 0.25F) * 2.0F * std::numbers::pi_v<float>) *
                    stride_length);
    };

    animate_foot(pose.foot_l, left_phase);
    animate_foot(pose.foot_r, right_phase);
  }

  QVector3D const hip_l = pose.pelvis_pos + QVector3D(-0.10F, -0.02F, 0.0F);
  QVector3D const hip_r = pose.pelvis_pos + QVector3D(0.10F, -0.02F, 0.0F);

  auto solve_leg = [&](const QVector3D &hip, const QVector3D &foot,
                       bool is_left) -> QVector3D {
    QVector3D hip_to_foot = foot - hip;
    float const distance = hip_to_foot.length();
    if (distance < 1e-5F) {
      return hip;
    }

    float const upper_len = HP::UPPER_LEG_LEN * h_scale;
    float const lower_len = HP::LOWER_LEG_LEN * h_scale;
    float const reach = upper_len + lower_len;
    float const min_reach =
        std::max(std::abs(upper_len - lower_len) + 1e-4F, 1e-3F);
    float const max_reach = std::max(reach - 1e-4F, min_reach + 1e-4F);
    float const clamped_dist = std::clamp(distance, min_reach, max_reach);

    QVector3D const dir = hip_to_foot / distance;

    float cos_theta = (upper_len * upper_len + clamped_dist * clamped_dist -
                       lower_len * lower_len) /
                      (2.0F * upper_len * clamped_dist);
    cos_theta = std::clamp(cos_theta, -1.0F, 1.0F);
    float const sin_theta =
        std::sqrt(std::max(0.0F, 1.0F - cos_theta * cos_theta));

    QVector3D bend_pref = is_left ? QVector3D(-0.24F, 0.0F, 0.95F)
                                  : QVector3D(0.24F, 0.0F, 0.95F);
    bend_pref.normalize();

    QVector3D bend_axis =
        bend_pref - dir * QVector3D::dotProduct(dir, bend_pref);
    if (bend_axis.lengthSquared() < 1e-6F) {
      bend_axis = QVector3D::crossProduct(dir, QVector3D(0.0F, 1.0F, 0.0F));
      if (bend_axis.lengthSquared() < 1e-6F) {
        bend_axis = QVector3D::crossProduct(dir, QVector3D(1.0F, 0.0F, 0.0F));
      }
    }
    bend_axis.normalize();

    QVector3D const knee = hip + dir * (cos_theta * upper_len) +
                           bend_axis * (sin_theta * upper_len);

    float const knee_floor = HP::GROUND_Y + pose.foot_y_offset * 0.5F;
    if (knee.y() < knee_floor) {
      QVector3D adjusted = knee;
      adjusted.setY(knee_floor);
      return adjusted;
    }

    return knee;
  };

  pose.knee_l = solve_leg(hip_l, pose.foot_l, true);
  pose.knee_r = solve_leg(hip_r, pose.foot_r, false);

  QVector3D right_axis = pose.shoulder_r - pose.shoulder_l;
  right_axis.setY(0.0F);
  if (right_axis.lengthSquared() < 1e-8F) {
    right_axis = QVector3D(1, 0, 0);
  }
  right_axis.normalize();
  QVector3D const outward_l = -right_axis;
  QVector3D const outward_r = right_axis;

  pose.elbow_l = elbowBendTorso(pose.shoulder_l, pose.hand_l, outward_l, 0.45F,
                                0.15F, -0.08F, +1.0F);
  pose.elbow_r = elbowBendTorso(pose.shoulder_r, pose.hand_r, outward_r, 0.48F,
                                0.12F, 0.02F, +1.0F);
}

void HumanoidRendererBase::draw_common_body(const DrawContext &ctx,
                                            const HumanoidVariant &v,
                                            HumanoidPose &pose,
                                            ISubmitter &out) const {
  using HP = HumanProportions;

  QVector3D const scaling = get_proportion_scaling();
  float const width_scale = scaling.x();
  float const height_scale = scaling.y();
  float const torso_scale = get_torso_scale();

  float const head_scale = 1.0F;

  QVector3D right_axis = pose.shoulder_r - pose.shoulder_l;
  if (right_axis.lengthSquared() < 1e-8F) {
    right_axis = QVector3D(1, 0, 0);
  }
  right_axis.normalize();

  QVector3D const up_axis(0.0F, 1.0F, 0.0F);
  QVector3D forward_axis = QVector3D::crossProduct(right_axis, up_axis);
  if (forward_axis.lengthSquared() < 1e-8F) {
    forward_axis = QVector3D(0.0F, 0.0F, 1.0F);
  }
  forward_axis.normalize();

  QVector3D const shoulder_mid = (pose.shoulder_l + pose.shoulder_r) * 0.5F;
  const float y_shoulder = shoulder_mid.y();
  const float y_neck = pose.neck_base.y();
  const float shoulder_half_span =
      0.5F * std::abs(pose.shoulder_r.x() - pose.shoulder_l.x());

  const float torso_r_base =
      std::max(HP::TORSO_TOP_R, shoulder_half_span * 0.95F);

  const float torso_r = torso_r_base * torso_scale;
  float const depth_scale = scaling.z();

  const float torso_depth_factor =
      std::clamp(0.55F + (depth_scale - 1.0F) * 0.20F, 0.40F, 0.85F);
  float torso_depth = torso_r * torso_depth_factor;

  const float y_top_cover = std::max(y_shoulder + 0.00F, y_neck - 0.03F);

  const float upper_arm_r = HP::UPPER_ARM_R * width_scale;
  const float fore_arm_r = HP::FORE_ARM_R * width_scale;
  const float joint_r = HP::HAND_RADIUS * width_scale * 1.05F;
  const float hand_r = HP::HAND_RADIUS * width_scale * 0.95F;

  const float leg_joint_r = HP::LOWER_LEG_R * width_scale * 0.95F;
  const float thigh_r = HP::UPPER_LEG_R * width_scale;
  const float shin_r = HP::LOWER_LEG_R * width_scale;
  const float foot_radius = shin_r * 1.10F;

  QVector3D const tunic_top{shoulder_mid.x(), y_top_cover - 0.006F,
                            shoulder_mid.z()};

  QVector3D const tunic_bot{pose.pelvis_pos.x(), pose.pelvis_pos.y() - 0.05F,
                            pose.pelvis_pos.z()};

  QMatrix4x4 torso_transform =
      cylinderBetween(ctx.model, tunic_top, tunic_bot, 1.0F);

  torso_transform.scale(torso_r, 1.0F, torso_depth);

  Mesh *torso_mesh = torso_mesh_without_bottom_cap();
  if (torso_mesh != nullptr) {
    out.mesh(torso_mesh, torso_transform, v.palette.cloth, nullptr, 1.0F);
  }

  float const head_r = pose.head_r;

  QVector3D head_up;
  QVector3D head_right;
  QVector3D head_forward;

  if (pose.head_frame.radius > 0.001F) {
    head_up = pose.head_frame.up;
    head_right = pose.head_frame.right;
    head_forward = pose.head_frame.forward;
  } else {
    head_up = pose.head_pos - pose.neck_base;
    if (head_up.lengthSquared() < 1e-8F) {
      head_up = up_axis;
    } else {
      head_up.normalize();
    }

    head_right =
        right_axis - head_up * QVector3D::dotProduct(right_axis, head_up);
    if (head_right.lengthSquared() < 1e-8F) {
      head_right = QVector3D::crossProduct(head_up, forward_axis);
      if (head_right.lengthSquared() < 1e-8F) {
        head_right = QVector3D(1.0F, 0.0F, 0.0F);
      }
    }
    head_right.normalize();

    if (QVector3D::dotProduct(head_right, right_axis) < 0.0F) {
      head_right = -head_right;
    }

    head_forward = QVector3D::crossProduct(head_right, head_up);
    if (head_forward.lengthSquared() < 1e-8F) {
      head_forward = forward_axis;
    } else {
      head_forward.normalize();
    }

    if (QVector3D::dotProduct(head_forward, forward_axis) < 0.0F) {
      head_right = -head_right;
      head_forward = -head_forward;
    }
  }

  QVector3D const chin_pos = pose.head_pos - head_up * head_r;
  out.mesh(getUnitCylinder(),
           cylinderBetween(ctx.model, pose.neck_base, chin_pos,
                           HP::NECK_RADIUS * width_scale),
           v.palette.skin * 0.9F, nullptr, 1.0F);

  QMatrix4x4 head_rot;
  head_rot.setColumn(0, QVector4D(head_right, 0.0F));
  head_rot.setColumn(1, QVector4D(head_up, 0.0F));
  head_rot.setColumn(2, QVector4D(head_forward, 0.0F));
  head_rot.setColumn(3, QVector4D(0.0F, 0.0F, 0.0F, 1.0F));

  QMatrix4x4 head_transform = ctx.model;
  head_transform.translate(pose.head_pos);
  head_transform = head_transform * head_rot;
  head_transform.scale(head_r);

  out.mesh(getUnitSphere(), head_transform, v.palette.skin, nullptr, 1.0F);

  pose.head_frame.origin = pose.head_pos;
  pose.head_frame.right = head_right;
  pose.head_frame.up = head_up;
  pose.head_frame.forward = head_forward;
  pose.head_frame.radius = head_r;

  pose.body_frames.head = pose.head_frame;

  QVector3D const torso_center =
      QVector3D((shoulder_mid.x() + pose.pelvis_pos.x()) * 0.5F, y_shoulder,
                (shoulder_mid.z() + pose.pelvis_pos.z()) * 0.5F);

  pose.body_frames.torso.origin = torso_center;
  pose.body_frames.torso.right = right_axis;
  pose.body_frames.torso.up = up_axis;
  pose.body_frames.torso.forward = forward_axis;
  pose.body_frames.torso.radius = torso_r;
  pose.body_frames.torso.depth = torso_depth;

  pose.body_frames.back.origin = torso_center - forward_axis * torso_depth;
  pose.body_frames.back.right = right_axis;
  pose.body_frames.back.up = up_axis;
  pose.body_frames.back.forward = -forward_axis;
  pose.body_frames.back.radius = torso_r * 0.75F;
  pose.body_frames.back.depth = torso_depth * 0.90F;

  pose.body_frames.waist.origin = pose.pelvis_pos;
  pose.body_frames.waist.right = right_axis;
  pose.body_frames.waist.up = up_axis;
  pose.body_frames.waist.forward = forward_axis;
  pose.body_frames.waist.radius = torso_r * 0.80F;
  pose.body_frames.waist.depth = torso_depth * 0.72F;

  QVector3D shoulder_up = (pose.shoulder_l - pose.pelvis_pos).normalized();
  QVector3D shoulder_forward_l =
      QVector3D::crossProduct(-right_axis, shoulder_up);
  if (shoulder_forward_l.lengthSquared() < 1e-8F) {
    shoulder_forward_l = forward_axis;
  } else {
    shoulder_forward_l.normalize();
  }

  pose.body_frames.shoulder_l.origin = pose.shoulder_l;
  pose.body_frames.shoulder_l.right = -right_axis;
  pose.body_frames.shoulder_l.up = shoulder_up;
  pose.body_frames.shoulder_l.forward = shoulder_forward_l;
  pose.body_frames.shoulder_l.radius = upper_arm_r;

  QVector3D shoulder_forward_r =
      QVector3D::crossProduct(right_axis, shoulder_up);
  if (shoulder_forward_r.lengthSquared() < 1e-8F) {
    shoulder_forward_r = forward_axis;
  } else {
    shoulder_forward_r.normalize();
  }

  pose.body_frames.shoulder_r.origin = pose.shoulder_r;
  pose.body_frames.shoulder_r.right = right_axis;
  pose.body_frames.shoulder_r.up = shoulder_up;
  pose.body_frames.shoulder_r.forward = shoulder_forward_r;
  pose.body_frames.shoulder_r.radius = upper_arm_r;

  QVector3D hand_up_l = (pose.hand_l - pose.elbow_l);
  if (hand_up_l.lengthSquared() > 1e-8F) {
    hand_up_l.normalize();
  } else {
    hand_up_l = up_axis;
  }
  QVector3D hand_forward_l = QVector3D::crossProduct(-right_axis, hand_up_l);
  if (hand_forward_l.lengthSquared() < 1e-8F) {
    hand_forward_l = forward_axis;
  } else {
    hand_forward_l.normalize();
  }

  pose.body_frames.hand_l.origin = pose.hand_l;
  pose.body_frames.hand_l.right = -right_axis;
  pose.body_frames.hand_l.up = hand_up_l;
  pose.body_frames.hand_l.forward = hand_forward_l;
  pose.body_frames.hand_l.radius = hand_r;

  QVector3D hand_up_r = (pose.hand_r - pose.elbow_r);
  if (hand_up_r.lengthSquared() > 1e-8F) {
    hand_up_r.normalize();
  } else {
    hand_up_r = up_axis;
  }
  QVector3D hand_forward_r = QVector3D::crossProduct(right_axis, hand_up_r);
  if (hand_forward_r.lengthSquared() < 1e-8F) {
    hand_forward_r = forward_axis;
  } else {
    hand_forward_r.normalize();
  }

  pose.body_frames.hand_r.origin = pose.hand_r;
  pose.body_frames.hand_r.right = right_axis;
  pose.body_frames.hand_r.up = hand_up_r;
  pose.body_frames.hand_r.forward = hand_forward_r;
  pose.body_frames.hand_r.radius = hand_r;

  QVector3D foot_up_l = up_axis;
  QVector3D foot_forward_l = forward_axis - right_axis * 0.12F;
  if (foot_forward_l.lengthSquared() > 1e-8F) {
    foot_forward_l.normalize();
  } else {
    foot_forward_l = forward_axis;
  }

  pose.body_frames.foot_l.origin = pose.foot_l;
  pose.body_frames.foot_l.right = -right_axis;
  pose.body_frames.foot_l.up = foot_up_l;
  pose.body_frames.foot_l.forward = foot_forward_l;
  pose.body_frames.foot_l.radius = foot_radius;

  QVector3D foot_forward_r = forward_axis + right_axis * 0.12F;
  if (foot_forward_r.lengthSquared() > 1e-8F) {
    foot_forward_r.normalize();
  } else {
    foot_forward_r = forward_axis;
  }

  pose.body_frames.foot_r.origin = pose.foot_r;
  pose.body_frames.foot_r.right = right_axis;
  pose.body_frames.foot_r.up = foot_up_l;
  pose.body_frames.foot_r.forward = foot_forward_r;
  pose.body_frames.foot_r.radius = foot_radius;

  auto computeShinFrame = [&](const QVector3D &ankle, const QVector3D &knee,
                              float right_sign) -> AttachmentFrame {
    AttachmentFrame shin{};
    shin.origin = ankle;

    QVector3D shin_dir = knee - ankle;
    float shin_len = shin_dir.length();
    if (shin_len > 1e-6F) {
      shin.up = shin_dir / shin_len;
    } else {
      shin.up = up_axis;
    }

    QVector3D shin_forward = forward_axis;
    shin_forward =
        shin_forward - shin.up * QVector3D::dotProduct(shin_forward, shin.up);
    if (shin_forward.lengthSquared() > 1e-6F) {
      shin_forward.normalize();
    } else {
      shin_forward = forward_axis;
    }
    shin.forward = shin_forward;

    shin.right = QVector3D::crossProduct(shin.up, shin.forward) * right_sign;
    shin.radius = HP::LOWER_LEG_R;

    return shin;
  };

  pose.body_frames.shin_l = computeShinFrame(pose.foot_l, pose.knee_l, -1.0F);
  pose.body_frames.shin_r = computeShinFrame(pose.foot_r, pose.knee_r, 1.0F);

  QVector3D const iris = QVector3D(0.10F, 0.10F, 0.12F);
  auto eyePosition = [&](float lateral) {
    QVector3D const local(lateral, 0.12F, 0.92F);
    QVector3D world = frame_local_position(pose.body_frames.head, local);
    world +=
        pose.body_frames.head.forward * (pose.body_frames.head.radius * 0.02F);
    return world;
  };
  QVector3D const left_eye_world = eyePosition(-0.32F);
  QVector3D const right_eye_world = eyePosition(0.32F);
  float const eye_radius = pose.body_frames.head.radius * 0.17F;

  out.mesh(getUnitSphere(), sphereAt(ctx.model, left_eye_world, eye_radius),
           iris, nullptr, 1.0F);
  out.mesh(getUnitSphere(), sphereAt(ctx.model, right_eye_world, eye_radius),
           iris, nullptr, 1.0F);

  out.mesh(
      getUnitCylinder(),
      cylinderBetween(ctx.model, pose.shoulder_l, pose.elbow_l, upper_arm_r),
      v.palette.cloth, nullptr, 1.0F);
  out.mesh(getUnitSphere(), sphereAt(ctx.model, pose.elbow_l, joint_r),
           v.palette.cloth * 0.95F, nullptr, 1.0F);
  out.mesh(getUnitCylinder(),
           cylinderBetween(ctx.model, pose.elbow_l, pose.hand_l, fore_arm_r),
           v.palette.skin * 0.95F, nullptr, 1.0F);
  out.mesh(getUnitSphere(), sphereAt(ctx.model, pose.hand_l, hand_r),
           v.palette.leatherDark * 0.92F, nullptr, 1.0F);

  out.mesh(
      getUnitCylinder(),
      cylinderBetween(ctx.model, pose.shoulder_r, pose.elbow_r, upper_arm_r),
      v.palette.cloth, nullptr, 1.0F);
  out.mesh(getUnitSphere(), sphereAt(ctx.model, pose.elbow_r, joint_r),
           v.palette.cloth * 0.95F, nullptr, 1.0F);
  out.mesh(getUnitCylinder(),
           cylinderBetween(ctx.model, pose.elbow_r, pose.hand_r, fore_arm_r),
           v.palette.skin * 0.95F, nullptr, 1.0F);
  out.mesh(getUnitSphere(), sphereAt(ctx.model, pose.hand_r, hand_r),
           v.palette.leatherDark * 0.92F, nullptr, 1.0F);

  QVector3D const hip_l = pose.pelvis_pos + QVector3D(-0.10F, -0.02F, 0.0F);
  QVector3D const hip_r = pose.pelvis_pos + QVector3D(0.10F, -0.02F, 0.0F);

  out.mesh(getUnitCylinder(),
           cylinderBetween(ctx.model, hip_l, pose.knee_l, thigh_r),
           v.palette.cloth * 0.92F, nullptr, 1.0F);
  out.mesh(getUnitSphere(), sphereAt(ctx.model, pose.knee_l, leg_joint_r),
           v.palette.cloth * 0.90F, nullptr, 1.0F);
  out.mesh(getUnitCylinder(),
           cylinderBetween(ctx.model, pose.knee_l, pose.foot_l, shin_r),
           v.palette.leather * 0.95F, nullptr, 1.0F);

  out.mesh(getUnitCylinder(),
           cylinderBetween(ctx.model, hip_r, pose.knee_r, thigh_r),
           v.palette.cloth * 0.92F, nullptr, 1.0F);
  out.mesh(getUnitSphere(), sphereAt(ctx.model, pose.knee_r, leg_joint_r),
           v.palette.cloth * 0.90F, nullptr, 1.0F);
  out.mesh(getUnitCylinder(),
           cylinderBetween(ctx.model, pose.knee_r, pose.foot_r, shin_r),
           v.palette.leather * 0.95F, nullptr, 1.0F);

  auto draw_foot = [&](const QVector3D &ankle, bool is_left) {
    QVector3D lateral = is_left ? -right_axis : right_axis;
    QVector3D foot_forward =
        forward_axis + lateral * (is_left ? -0.12F : 0.12F);
    if (foot_forward.lengthSquared() < 1e-6F) {
      foot_forward = forward_axis;
    }
    foot_forward.normalize();

    float const heel_span = foot_radius * 3.50F;
    float const toe_span = foot_radius * 5.50F;
    float const sole_y = HP::GROUND_Y;

    QVector3D ankle_ground = ankle;
    ankle_ground.setY(sole_y);

    QVector3D heel = ankle_ground - foot_forward * heel_span;
    QVector3D toe = ankle_ground + foot_forward * toe_span;
    heel.setY(sole_y);
    toe.setY(sole_y);

    QMatrix4x4 foot_mat = capsuleBetween(ctx.model, heel, toe, foot_radius);

    float const width_at_heel = 1.2F;
    float const width_at_toe = 2.5F;
    float const height_scale = 0.26F;
    float const depth_scale = 1.0F;

    QMatrix4x4 scale_mat;
    scale_mat.setToIdentity();
    scale_mat.scale((width_at_heel + width_at_toe) * 0.5F, height_scale,
                    depth_scale);

    QMatrix4x4 shear_mat;
    shear_mat.setToIdentity();
    shear_mat(0, 2) = (width_at_toe - width_at_heel) * 0.5F;

    foot_mat = foot_mat * scale_mat * shear_mat;

    out.mesh(getUnitCapsule(), foot_mat, v.palette.leatherDark * 0.92F, nullptr,
             1.0F);
  };

  draw_foot(pose.foot_l, true);
  draw_foot(pose.foot_r, false);

  draw_armor_overlay(ctx, v, pose, y_top_cover, torso_r, shoulder_half_span,
                     upper_arm_r, right_axis, out);

  draw_shoulder_decorations(ctx, v, pose, y_top_cover, pose.neck_base.y(),
                            right_axis, out);

  draw_helmet(ctx, v, pose, out);
}

void HumanoidRendererBase::draw_armor_overlay(
    const DrawContext &, const HumanoidVariant &, const HumanoidPose &, float,
    float, float, float, const QVector3D &, ISubmitter &) const {}

void HumanoidRendererBase::draw_armor(const DrawContext &,
                                      const HumanoidVariant &,
                                      const HumanoidPose &,
                                      const HumanoidAnimationContext &,
                                      ISubmitter &) const {}

void HumanoidRendererBase::draw_shoulder_decorations(
    const DrawContext &, const HumanoidVariant &, const HumanoidPose &, float,
    float, const QVector3D &, ISubmitter &) const {}

void HumanoidRendererBase::draw_helmet(const DrawContext &,
                                       const HumanoidVariant &,
                                       const HumanoidPose &,
                                       ISubmitter &) const {}

void HumanoidRendererBase::draw_facial_hair(const DrawContext &ctx,
                                            const HumanoidVariant &v,
                                            const HumanoidPose &pose,
                                            ISubmitter &out) const {
  const FacialHairParams &fh = v.facial_hair;

  if (fh.style == FacialHairStyle::None || fh.coverage < 0.01F) {
    return;
  }

  const AttachmentFrame &frame = pose.body_frames.head;
  float const head_r = frame.radius;
  if (head_r <= 0.0F) {
    return;
  }

  auto saturate = [](const QVector3D &c) -> QVector3D {
    return {std::clamp(c.x(), 0.0F, 1.0F), std::clamp(c.y(), 0.0F, 1.0F),
            std::clamp(c.z(), 0.0F, 1.0F)};
  };

  QVector3D hair_color = fh.color * (1.0F - fh.greyness) +
                         QVector3D(0.75F, 0.75F, 0.75F) * fh.greyness;
  QVector3D hair_dark = hair_color * 0.80F;
  QVector3D const hair_root = hair_dark * 0.95F;
  QVector3D const hair_tip = hair_color * 1.08F;

  float const chin_y = -head_r * 0.95F;
  float const mouth_y = -head_r * 0.18F;
  float const jaw_z = head_r * 0.68F;

  float const chin_norm = chin_y / head_r;
  float const mouth_norm = mouth_y / head_r;
  float const jaw_forward_norm = jaw_z / head_r;

  uint32_t rand_state = 0x9E3779B9U;
  if (ctx.entity != nullptr) {
    uintptr_t ptr = reinterpret_cast<uintptr_t>(ctx.entity);
    rand_state ^= static_cast<uint32_t>(ptr & 0xFFFFFFFFU);
    rand_state ^= static_cast<uint32_t>((ptr >> 32) & 0xFFFFFFFFU);
  }
  rand_state ^= static_cast<uint32_t>(fh.length * 9973.0F);
  rand_state ^= static_cast<uint32_t>(fh.thickness * 6151.0F);
  rand_state ^= static_cast<uint32_t>(fh.coverage * 4099.0F);

  auto random01 = [&]() -> float {
    rand_state = rand_state * 1664525U + 1013904223U;
    return hash_01(rand_state);
  };

  auto jitter = [&](float amplitude) -> float {
    return (random01() - 0.5F) * 2.0F * amplitude;
  };

  float const beard_forward_tilt_norm = 0.32F;

  auto place_strands = [&](int rows, int segments, float jaw_span,
                           float row_spacing_norm, float base_length_norm,
                           float length_variation, float forward_bias_norm,
                           float base_radius_norm) {
    if (rows <= 0 || segments <= 0) {
      return;
    }

    const float phi_half_range = std::max(0.35F, jaw_span * 0.5F);
    const float base_y_norm = chin_norm + 0.10F;
    for (int row = 0; row < rows; ++row) {
      float const row_t = (rows > 1) ? float(row) / float(rows - 1) : 0.0F;
      float const target_y_norm =
          std::clamp(base_y_norm + row_t * row_spacing_norm, -0.92F, 0.10F);
      float const plane_radius =
          std::sqrt(std::max(0.02F, 1.0F - target_y_norm * target_y_norm));
      for (int seg = 0; seg < segments; ++seg) {
        float const seg_t =
            (segments > 1) ? float(seg) / float(segments - 1) : 0.5F;
        float const base_phi = (seg_t - 0.5F) * jaw_span;
        float const phi = std::clamp(base_phi + jitter(0.25F), -phi_half_range,
                                     phi_half_range);
        float const coverage_falloff =
            1.0F - std::abs(phi) / std::max(0.001F, phi_half_range);
        float const keep_prob = std::clamp(
            fh.coverage * (0.75F + coverage_falloff * 0.35F), 0.05F, 1.0F);
        if (random01() > keep_prob) {
          continue;
        }

        float const wrap_scale = 0.80F + (1.0F - row_t) * 0.20F;
        float lateral_norm = plane_radius * std::sin(phi) * wrap_scale;
        float forward_norm = plane_radius * std::cos(phi);
        lateral_norm += jitter(0.06F);
        forward_norm += jitter(0.08F);
        float const y_norm = target_y_norm + jitter(0.05F);

        QVector3D surface_dir(lateral_norm, y_norm,
                              forward_norm *
                                      (0.75F + forward_bias_norm * 0.45F) +
                                  (forward_bias_norm - 0.05F));
        float const dir_len = surface_dir.length();
        if (dir_len < 1e-4F) {
          continue;
        }
        surface_dir /= dir_len;

        float const shell = 1.02F + jitter(0.03F);
        QVector3D const root = frame_local_position(frame, surface_dir * shell);

        QVector3D local_dir(jitter(0.15F),
                            -(0.55F + row_t * 0.30F) + jitter(0.10F),
                            forward_bias_norm + beard_forward_tilt_norm +
                                row_t * 0.20F + jitter(0.12F));
        QVector3D strand_dir =
            frame.right * local_dir.x() + frame.up * local_dir.y() +
            frame.forward * local_dir.z() - surface_dir * 0.25F;
        if (strand_dir.lengthSquared() < 1e-6F) {
          continue;
        }
        strand_dir.normalize();

        float const strand_length = base_length_norm * fh.length *
                                    (1.0F + length_variation * jitter(0.5F)) *
                                    (1.0F + row_t * 0.25F);
        if (strand_length < 0.05F) {
          continue;
        }

        QVector3D const tip = root + strand_dir * (head_r * strand_length);

        float const base_radius =
            std::max(head_r * base_radius_norm * fh.thickness *
                         (0.7F + coverage_falloff * 0.35F),
                     head_r * 0.010F);
        float const mid_radius = base_radius * 0.55F;

        float const color_jitter = 0.85F + random01() * 0.30F;
        QVector3D const root_color = saturate(hair_root * color_jitter);
        QVector3D const tip_color = saturate(hair_tip * color_jitter);

        QMatrix4x4 base_blob = sphereAt(ctx.model, root, base_radius * 0.95F);
        out.mesh(getUnitSphere(), base_blob, root_color, nullptr, 1.0F);

        QVector3D const mid = root + (tip - root) * 0.40F;
        out.mesh(getUnitCylinder(),
                 cylinderBetween(ctx.model, root, mid, base_radius), root_color,
                 nullptr, 1.0F);

        out.mesh(getUnitCone(), coneFromTo(ctx.model, mid, tip, mid_radius),
                 tip_color, nullptr, 1.0F);
      }
    }
  };

  auto place_mustache = [&](int segments, float base_length_norm,
                            float upward_bias_norm) {
    if (segments <= 0) {
      return;
    }

    float const mustache_y_norm = mouth_norm + upward_bias_norm - 0.04F;
    float const phi_half_range = 0.55F;
    for (int side = -1; side <= 1; side += 2) {
      for (int seg = 0; seg < segments; ++seg) {
        float const t =
            (segments > 1) ? float(seg) / float(segments - 1) : 0.5F;
        float const base_phi = (t - 0.5F) * (phi_half_range * 2.0F);
        float const phi = std::clamp(base_phi + jitter(0.18F), -phi_half_range,
                                     phi_half_range);
        float const plane_radius = std::sqrt(
            std::max(0.02F, 1.0F - mustache_y_norm * mustache_y_norm));
        float lateral_norm = plane_radius * std::sin(phi);
        float forward_norm = plane_radius * std::cos(phi);
        lateral_norm += jitter(0.04F);
        forward_norm += jitter(0.05F);
        if (random01() > fh.coverage) {
          continue;
        }
        QVector3D surface_dir(lateral_norm, mustache_y_norm + jitter(0.03F),
                              forward_norm * 0.85F + 0.20F);
        float const dir_len = surface_dir.length();
        if (dir_len < 1e-4F) {
          continue;
        }
        surface_dir /= dir_len;
        QVector3D const root =
            frame_local_position(frame, surface_dir * (1.01F + jitter(0.02F)));

        QVector3D const dir_local(side * (0.55F + jitter(0.12F)), jitter(0.06F),
                                  0.34F + jitter(0.08F));
        QVector3D strand_dir =
            frame.right * dir_local.x() + frame.up * dir_local.y() +
            frame.forward * dir_local.z() - surface_dir * 0.20F;
        if (strand_dir.lengthSquared() < 1e-6F) {
          continue;
        }
        strand_dir.normalize();

        float const strand_length =
            base_length_norm * fh.length * (1.0F + jitter(0.35F));
        QVector3D const tip = root + strand_dir * (head_r * strand_length);

        float const base_radius =
            std::max(head_r * 0.028F * fh.thickness, head_r * 0.0065F);
        float const mid_radius = base_radius * 0.45F;
        float const color_jitter = 0.92F + random01() * 0.18F;
        QVector3D const root_color =
            saturate(hair_root * (color_jitter * 0.95F));
        QVector3D const tip_color = saturate(hair_tip * (color_jitter * 1.02F));

        out.mesh(getUnitSphere(), sphereAt(ctx.model, root, base_radius * 0.7F),
                 root_color, nullptr, 1.0F);

        QVector3D const mid = root + (tip - root) * 0.5F;
        out.mesh(getUnitCylinder(),
                 cylinderBetween(ctx.model, root, mid, base_radius * 0.85F),
                 root_color, nullptr, 1.0F);
        out.mesh(getUnitCone(), coneFromTo(ctx.model, mid, tip, mid_radius),
                 tip_color, nullptr, 1.0F);
      }
    }
  };

  switch (fh.style) {
  case FacialHairStyle::Stubble: {
    place_strands(1, 11, 2.0F, 0.12F, 0.28F, 0.30F, 0.08F, 0.035F);
    break;
  }

  case FacialHairStyle::ShortBeard: {
    place_strands(3, 14, 2.6F, 0.18F, 0.58F, 0.38F, 0.12F, 0.055F);
    break;
  }

  case FacialHairStyle::FullBeard:
  case FacialHairStyle::LongBeard: {
    bool const is_long = (fh.style == FacialHairStyle::LongBeard);
    if (is_long) {
      place_strands(5, 20, 3.0F, 0.24F, 1.00F, 0.48F, 0.18F, 0.060F);
    } else {
      place_strands(4, 18, 2.8F, 0.22F, 0.85F, 0.42F, 0.16F, 0.058F);
    }
    break;
  }

  case FacialHairStyle::Goatee: {
    place_strands(2, 8, 1.8F, 0.16F, 0.70F, 0.34F, 0.14F, 0.055F);
    break;
  }

  case FacialHairStyle::Mustache: {
    place_mustache(5, 0.32F, 0.05F);
    break;
  }

  case FacialHairStyle::MustacheAndBeard: {
    FacialHairParams mustache_only = fh;
    mustache_only.style = FacialHairStyle::Mustache;
    FacialHairParams beard_only = fh;
    beard_only.style = FacialHairStyle::ShortBeard;

    HumanoidVariant v_mustache = v;
    v_mustache.facial_hair = mustache_only;
    draw_facial_hair(ctx, v_mustache, pose, out);

    HumanoidVariant v_beard = v;
    v_beard.facial_hair = beard_only;
    draw_facial_hair(ctx, v_beard, pose, out);
    break;
  }

  case FacialHairStyle::None:
  default:
    break;
  }
}

void HumanoidRendererBase::draw_simplified_body(const DrawContext &ctx,
                                                const HumanoidVariant &v,
                                                HumanoidPose &pose,
                                                ISubmitter &out) const {
  using HP = HumanProportions;

  QVector3D const scaling = get_proportion_scaling();
  float const width_scale = scaling.x();
  float const height_scale = scaling.y();
  float const torso_scale = get_torso_scale();

  QVector3D right_axis = pose.shoulder_r - pose.shoulder_l;
  if (right_axis.lengthSquared() < 1e-8F) {
    right_axis = QVector3D(1, 0, 0);
  }
  right_axis.normalize();

  QVector3D const up_axis(0.0F, 1.0F, 0.0F);
  QVector3D forward_axis = QVector3D::crossProduct(right_axis, up_axis);
  if (forward_axis.lengthSquared() < 1e-8F) {
    forward_axis = QVector3D(0.0F, 0.0F, 1.0F);
  }
  forward_axis.normalize();

  QVector3D const shoulder_mid = (pose.shoulder_l + pose.shoulder_r) * 0.5F;
  const float y_shoulder = shoulder_mid.y();
  const float y_neck = pose.neck_base.y();
  const float shoulder_half_span =
      0.5F * std::abs(pose.shoulder_r.x() - pose.shoulder_l.x());

  const float torso_r_base =
      std::max(HP::TORSO_TOP_R, shoulder_half_span * 0.95F);
  const float torso_r = torso_r_base * torso_scale;
  float const depth_scale = scaling.z();
  const float torso_depth_factor =
      std::clamp(0.55F + (depth_scale - 1.0F) * 0.20F, 0.40F, 0.85F);
  float torso_depth = torso_r * torso_depth_factor;

  const float y_top_cover = std::max(y_shoulder + 0.00F, y_neck - 0.03F);

  const float upper_arm_r = HP::UPPER_ARM_R * width_scale;
  const float fore_arm_r = HP::FORE_ARM_R * width_scale;
  const float thigh_r = HP::UPPER_LEG_R * width_scale;
  const float shin_r = HP::LOWER_LEG_R * width_scale;

  QVector3D const tunic_top{shoulder_mid.x(), y_top_cover - 0.006F,
                            shoulder_mid.z()};
  QVector3D const tunic_bot{pose.pelvis_pos.x(), pose.pelvis_pos.y() - 0.05F,
                            pose.pelvis_pos.z()};
  QMatrix4x4 torso_transform =
      cylinderBetween(ctx.model, tunic_top, tunic_bot, 1.0F);
  torso_transform.scale(torso_r, 1.0F, torso_depth);

  Mesh *torso_mesh = torso_mesh_without_bottom_cap();
  if (torso_mesh != nullptr) {
    out.mesh(torso_mesh, torso_transform, v.palette.cloth, nullptr, 1.0F);
  }

  float const head_r = pose.head_r;
  QMatrix4x4 head_transform = ctx.model;
  head_transform.translate(pose.head_pos);
  head_transform.scale(head_r);
  out.mesh(getUnitSphere(), head_transform, v.palette.skin, nullptr, 1.0F);

  out.mesh(getUnitCylinder(),
           cylinderBetween(ctx.model, pose.shoulder_l, pose.hand_l,
                           (upper_arm_r + fore_arm_r) * 0.5F),
           v.palette.cloth, nullptr, 1.0F);
  out.mesh(getUnitCylinder(),
           cylinderBetween(ctx.model, pose.shoulder_r, pose.hand_r,
                           (upper_arm_r + fore_arm_r) * 0.5F),
           v.palette.cloth, nullptr, 1.0F);

  QVector3D const hip_l = pose.pelvis_pos + QVector3D(-0.10F, -0.02F, 0.0F);
  QVector3D const hip_r = pose.pelvis_pos + QVector3D(0.10F, -0.02F, 0.0F);

  out.mesh(
      getUnitCylinder(),
      cylinderBetween(ctx.model, hip_l, pose.foot_l, (thigh_r + shin_r) * 0.5F),
      v.palette.cloth * 0.92F, nullptr, 1.0F);
  out.mesh(
      getUnitCylinder(),
      cylinderBetween(ctx.model, hip_r, pose.foot_r, (thigh_r + shin_r) * 0.5F),
      v.palette.cloth * 0.92F, nullptr, 1.0F);
}

void HumanoidRendererBase::draw_minimal_body(const DrawContext &ctx,
                                             const HumanoidVariant &v,
                                             const HumanoidPose &pose,
                                             ISubmitter &out) const {
  using HP = HumanProportions;

  QVector3D const top = pose.head_pos + QVector3D(0.0F, pose.head_r, 0.0F);
  QVector3D const bot = (pose.foot_l + pose.foot_r) * 0.5F;

  float const body_radius = HP::TORSO_TOP_R * get_torso_scale();

  out.mesh(getUnitCapsule(), capsuleBetween(ctx.model, top, bot, body_radius),
           v.palette.cloth, nullptr, 1.0F);
}

void HumanoidRendererBase::render(const DrawContext &ctx,
                                  ISubmitter &out) const {
  FormationParams const formation = resolve_formation(ctx);
  AnimationInputs const anim = sampleAnimState(ctx);

  Engine::Core::UnitComponent *unit_comp = nullptr;
  if (ctx.entity != nullptr) {
    unit_comp = ctx.entity->get_component<Engine::Core::UnitComponent>();
  }

  Engine::Core::MovementComponent *movement_comp = nullptr;
  Engine::Core::TransformComponent *transform_comp = nullptr;
  if (ctx.entity != nullptr) {
    movement_comp =
        ctx.entity->get_component<Engine::Core::MovementComponent>();
    transform_comp =
        ctx.entity->get_component<Engine::Core::TransformComponent>();
  }

  float entity_ground_offset =
      resolve_entity_ground_offset(ctx, unit_comp, transform_comp);

  uint32_t seed = 0U;
  if (unit_comp != nullptr) {
    seed ^= uint32_t(unit_comp->owner_id * 2654435761U);
  }
  if (ctx.entity != nullptr) {
    seed ^= uint32_t(reinterpret_cast<uintptr_t>(ctx.entity) & 0xFFFFFFFFU);
  }

  const int rows =
      (formation.individuals_per_unit + formation.max_per_row - 1) /
      formation.max_per_row;
  const int cols = formation.max_per_row;

  bool is_mounted_spawn = false;
  if (unit_comp != nullptr) {
    using Game::Units::SpawnType;
    auto const st = unit_comp->spawn_type;
    is_mounted_spawn =
        (st == SpawnType::MountedKnight || st == SpawnType::HorseArcher ||
         st == SpawnType::HorseSpearman);
  }

  int visible_count = rows * cols;
  if (unit_comp != nullptr) {
    int const mh = std::max(1, unit_comp->max_health);
    float const ratio = std::clamp(unit_comp->health / float(mh), 0.0F, 1.0F);
    visible_count = std::max(1, (int)std::ceil(ratio * float(rows * cols)));
  }

  HumanoidVariant variant;
  get_variant(ctx, seed, variant);

  if (!m_proportion_scale_cached) {
    m_cached_proportion_scale = get_proportion_scaling();
    m_proportion_scale_cached = true;
  }
  const QVector3D prop_scale = m_cached_proportion_scale;
  const float height_scale = prop_scale.y();
  const bool needs_height_scaling = std::abs(height_scale - 1.0F) > 0.001F;

  const QMatrix4x4 k_identity_matrix;

  const IFormationCalculator *formation_calculator = nullptr;
  {
    using Nation = FormationCalculatorFactory::Nation;
    using UnitCategory = FormationCalculatorFactory::UnitCategory;

    Nation nation = Nation::Roman;
    if (unit_comp != nullptr) {
      if (unit_comp->nation_id == Game::Systems::NationID::Carthage) {
        nation = Nation::Carthage;
      }
    }

    UnitCategory category =
        is_mounted_spawn ? UnitCategory::Cavalry : UnitCategory::Infantry;

    formation_calculator =
        FormationCalculatorFactory::getCalculator(nation, category);
  }

  auto fast_random = [](uint32_t &state) -> float {
    state = state * 1664525U + 1013904223U;
    return float(state & 0x7FFFFFU) / float(0x7FFFFFU);
  };

  s_renderStats.soldiers_total += visible_count;

  for (int idx = 0; idx < visible_count; ++idx) {
    int const r = idx / cols;
    int const c = idx % cols;

    FormationOffset const formation_offset =
        formation_calculator->calculateOffset(idx, r, c, rows, cols,
                                              formation.spacing, seed);

    float offset_x = formation_offset.offset_x;
    float offset_z = formation_offset.offset_z;

    uint32_t const inst_seed = seed ^ uint32_t(idx * 9176U);

    uint32_t rng_state = inst_seed;

    float const vertical_jitter = (fast_random(rng_state) - 0.5F) * 0.03F;
    float const yaw_offset = (fast_random(rng_state) - 0.5F) * 5.0F;
    float const phase_offset = fast_random(rng_state) * 0.25F;
    float applied_vertical_jitter = vertical_jitter;
    float applied_yaw_offset = yaw_offset;

    QMatrix4x4 inst_model;
    float applied_yaw = yaw_offset;

    if (transform_comp != nullptr) {
      applied_yaw = transform_comp->rotation.y + applied_yaw_offset;
      QMatrix4x4 m = k_identity_matrix;
      m.translate(transform_comp->position.x, transform_comp->position.y,
                  transform_comp->position.z);
      m.rotate(applied_yaw, 0.0F, 1.0F, 0.0F);
      m.scale(transform_comp->scale.x, transform_comp->scale.y,
              transform_comp->scale.z);
      m.translate(offset_x, applied_vertical_jitter, offset_z);
      if (entity_ground_offset != 0.0F) {
        m.translate(0.0F, -entity_ground_offset, 0.0F);
      }
      inst_model = m;
    } else {
      inst_model = ctx.model;
      inst_model.rotate(applied_yaw, 0.0F, 1.0F, 0.0F);
      inst_model.translate(offset_x, applied_vertical_jitter, offset_z);
      if (entity_ground_offset != 0.0F) {
        inst_model.translate(0.0F, -entity_ground_offset, 0.0F);
      }
    }

    QVector3D const soldier_world_pos =
        inst_model.map(QVector3D(0.0F, 0.0F, 0.0F));

    constexpr float kSoldierCullRadius = 0.6F;
    if (ctx.camera != nullptr &&
        !ctx.camera->isInFrustum(soldier_world_pos, kSoldierCullRadius)) {
      ++s_renderStats.soldiers_skipped_frustum;
      continue;
    }

    HumanoidLOD soldier_lod = HumanoidLOD::Full;
    float soldier_distance = 0.0F;
    if (ctx.camera != nullptr) {
      soldier_distance =
<<<<<<< HEAD
          (soldier_world_pos - ctx.camera->getPosition()).length();
      soldier_lod = calculate_humanoid_lod(soldier_distance);
=======
          (soldier_world_pos - ctx.camera->get_position()).length();
      soldier_lod = calculateHumanoidLOD(soldier_distance);
>>>>>>> 21c8ba8a

      if (soldier_lod == HumanoidLOD::Billboard) {
        ++s_renderStats.soldiers_skipped_lod;
        continue;
      }
    }

    ++s_renderStats.soldiers_rendered;

    DrawContext inst_ctx{ctx.resources, ctx.entity, ctx.world, inst_model};
    inst_ctx.selected = ctx.selected;
    inst_ctx.hovered = ctx.hovered;
<<<<<<< HEAD
    inst_ctx.animation_time = ctx.animation_time;
=======
    inst_ctx.animationTime = ctx.animationTime;
>>>>>>> 21c8ba8a
    inst_ctx.renderer_id = ctx.renderer_id;
    inst_ctx.backend = ctx.backend;
    inst_ctx.camera = ctx.camera;

    VariationParams variation = VariationParams::fromSeed(inst_seed);
    adjust_variation(inst_ctx, inst_seed, variation);

    float const combined_height_scale = height_scale * variation.height_scale;
    if (needs_height_scaling ||
        std::abs(variation.height_scale - 1.0F) > 0.001F) {
      QMatrix4x4 scale_matrix;
      scale_matrix.scale(variation.bulk_scale, combined_height_scale, 1.0F);
      inst_ctx.model = inst_ctx.model * scale_matrix;
    }

    HumanoidPose pose;
    bool usedCachedPose = false;

    PoseCacheKey cacheKey =
        makePoseCacheKey(reinterpret_cast<uintptr_t>(ctx.entity), idx);

    auto cacheIt = s_poseCache.find(cacheKey);
    if (!anim.is_moving && cacheIt != s_poseCache.end()) {

      const CachedPoseEntry &cached = cacheIt->second;
      if (!cached.wasMoving &&
          s_currentFrame - cached.frameNumber < kPoseCacheMaxAge) {

        pose = cached.pose;
        usedCachedPose = true;
        ++s_renderStats.poses_cached;
      }
    }

    if (!usedCachedPose) {

      compute_locomotion_pose(inst_seed, anim.time + phase_offset,
                              anim.is_moving, variation, pose);
      ++s_renderStats.poses_computed;

      CachedPoseEntry &entry = s_poseCache[cacheKey];
      entry.pose = pose;
      entry.variation = variation;
      entry.frameNumber = s_currentFrame;
      entry.wasMoving = anim.is_moving;
    }

    HumanoidAnimationContext anim_ctx{};
    anim_ctx.inputs = anim;
    anim_ctx.variation = variation;
    anim_ctx.formation = formation;
    anim_ctx.jitter_seed = phase_offset;
    anim_ctx.instance_position =
        inst_ctx.model.map(QVector3D(0.0F, 0.0F, 0.0F));

    float yaw_rad = qDegreesToRadians(applied_yaw);
    QVector3D forward(std::sin(yaw_rad), 0.0F, std::cos(yaw_rad));
    if (forward.lengthSquared() > 1e-8F) {
      forward.normalize();
    } else {
      forward = QVector3D(0.0F, 0.0F, 1.0F);
    }
    QVector3D up(0.0F, 1.0F, 0.0F);
    QVector3D right = QVector3D::crossProduct(up, forward);
    if (right.lengthSquared() > 1e-8F) {
      right.normalize();
    } else {
      right = QVector3D(1.0F, 0.0F, 0.0F);
    }

    anim_ctx.entity_forward = forward;
    anim_ctx.entity_right = right;
    anim_ctx.entity_up = up;
    anim_ctx.locomotion_direction = forward;
    anim_ctx.yaw_degrees = applied_yaw;
    anim_ctx.yaw_radians = yaw_rad;
    anim_ctx.has_movement_target = false;
    anim_ctx.move_speed = 0.0F;
    anim_ctx.movement_target = QVector3D(0.0F, 0.0F, 0.0F);

    if (movement_comp != nullptr) {
      QVector3D velocity(movement_comp->vx, 0.0F, movement_comp->vz);
      float speed = velocity.length();
      anim_ctx.move_speed = speed;
      if (speed > 1e-4F) {
        anim_ctx.locomotion_direction = velocity.normalized();
      }
      anim_ctx.has_movement_target = movement_comp->has_target;
      anim_ctx.movement_target =
          QVector3D(movement_comp->target_x, 0.0F, movement_comp->target_y);
    }

    anim_ctx.locomotion_velocity =
        anim_ctx.locomotion_direction * anim_ctx.move_speed;
    anim_ctx.motion_state = classifyMotionState(anim, anim_ctx.move_speed);
    anim_ctx.gait.state = anim_ctx.motion_state;
    anim_ctx.gait.speed = anim_ctx.move_speed;
    anim_ctx.gait.velocity = anim_ctx.locomotion_velocity;
    anim_ctx.gait.has_target = anim_ctx.has_movement_target;
    anim_ctx.gait.is_airborne = false;

    float reference_speed = (anim_ctx.gait.state == HumanoidMotionState::Run)
                                ? k_reference_run_speed
                                : k_reference_walk_speed;
    if (reference_speed > 0.0001F) {
      anim_ctx.gait.normalized_speed =
          std::clamp(anim_ctx.gait.speed / reference_speed, 0.0F, 1.0F);
    } else {
      anim_ctx.gait.normalized_speed = 0.0F;
    }
    if (!anim.is_moving) {
      anim_ctx.gait.normalized_speed = 0.0F;
    }

    if (anim.is_moving) {
      float stride_base = 0.8F;
      if (anim_ctx.motion_state == HumanoidMotionState::Run) {
        stride_base = 0.55F;
      }
      float const base_cycle =
          stride_base / std::max(0.1F, variation.walk_speed_mult);
      anim_ctx.locomotion_cycle_time = base_cycle;
      anim_ctx.locomotion_phase = std::fmod(
          (anim.time + phase_offset) / std::max(0.001F, base_cycle), 1.0F);
      anim_ctx.gait.cycle_time = anim_ctx.locomotion_cycle_time;
      anim_ctx.gait.cycle_phase = anim_ctx.locomotion_phase;
      anim_ctx.gait.stride_distance =
          anim_ctx.gait.speed * anim_ctx.gait.cycle_time;
    } else {
      anim_ctx.locomotion_cycle_time = 0.0F;
      anim_ctx.locomotion_phase = 0.0F;
      anim_ctx.gait.cycle_time = 0.0F;
      anim_ctx.gait.cycle_phase = 0.0F;
      anim_ctx.gait.stride_distance = 0.0F;
    }
    if (anim.is_attacking) {
      anim_ctx.attack_phase = std::fmod(anim.time, 1.0F);
    }

    customize_pose(inst_ctx, anim_ctx, inst_seed, pose);

    if (anim_ctx.motion_state == HumanoidMotionState::Run) {
      pose.pelvis_pos.setZ(pose.pelvis_pos.z() - 0.05F);
      pose.shoulder_l.setZ(pose.shoulder_l.z() + 0.10F);
      pose.shoulder_r.setZ(pose.shoulder_r.z() + 0.10F);
      pose.neck_base.setZ(pose.neck_base.z() + 0.06F);
      pose.head_pos.setZ(pose.head_pos.z() + 0.04F);
      pose.shoulder_l.setY(pose.shoulder_l.y() - 0.02F);
      pose.shoulder_r.setY(pose.shoulder_r.y() - 0.02F);

      if (pose.head_frame.radius > 0.001F) {
        QVector3D head_up = pose.head_pos - pose.neck_base;
        if (head_up.lengthSquared() < 1e-8F) {
          head_up = pose.head_frame.up;
        } else {
          head_up.normalize();
        }

        QVector3D head_right =
            pose.head_frame.right -
            head_up * QVector3D::dotProduct(pose.head_frame.right, head_up);
        if (head_right.lengthSquared() < 1e-8F) {
          head_right =
              QVector3D::crossProduct(head_up, anim_ctx.entity_forward);
          if (head_right.lengthSquared() < 1e-8F) {
            head_right = QVector3D(1.0F, 0.0F, 0.0F);
          }
        }
        head_right.normalize();
        QVector3D head_forward =
            QVector3D::crossProduct(head_right, head_up).normalized();

        pose.head_frame.origin = pose.head_pos;
        pose.head_frame.up = head_up;
        pose.head_frame.right = head_right;
        pose.head_frame.forward = head_forward;
        pose.body_frames.head = pose.head_frame;
      }
    }

    const auto &gfxSettings = Render::GraphicsSettings::instance();
    const bool shouldRenderShadow =
        gfxSettings.shadows_enabled() &&
        (soldier_lod == HumanoidLOD::Full ||
         soldier_lod == HumanoidLOD::Reduced) &&
        soldier_distance < gfxSettings.shadow_max_distance();

    if (shouldRenderShadow && inst_ctx.backend != nullptr &&
        inst_ctx.resources != nullptr) {
      auto *shadowShader =
          inst_ctx.backend->shader(QStringLiteral("troop_shadow"));
      auto *quadMesh = inst_ctx.resources->quad();

      if (shadowShader != nullptr && quadMesh != nullptr) {

        float const shadowSize =
            is_mounted_spawn ? k_shadow_size_mounted : k_shadow_size_infantry;
        float depth_boost = 1.0F;
        float width_boost = 1.0F;
        if (unit_comp != nullptr) {
          using Game::Units::SpawnType;
          switch (unit_comp->spawn_type) {
          case SpawnType::Spearman:
            depth_boost = 1.8F;
            width_boost = 0.95F;
            break;
          case SpawnType::HorseSpearman:
            depth_boost = 2.1F;
            width_boost = 1.05F;
            break;
          case SpawnType::Archer:
          case SpawnType::HorseArcher:
            depth_boost = 1.2F;
            width_boost = 0.95F;
            break;
          default:
            break;
          }
        }

        float const shadowWidth =
            shadowSize * (is_mounted_spawn ? 1.05F : 1.0F) * width_boost;
        float const shadowDepth =
            shadowSize * (is_mounted_spawn ? 1.30F : 1.10F) * depth_boost;

        auto &terrain_service = Game::Map::TerrainService::instance();

        if (terrain_service.isInitialized()) {

          QVector3D const instPos =
              inst_ctx.model.map(QVector3D(0.0F, 0.0F, 0.0F));
          float const shadowY =
              terrain_service.getTerrainHeight(instPos.x(), instPos.z());

          QVector3D light_dir = k_shadow_light_dir.normalized();
          QVector2D light_dir_xz(light_dir.x(), light_dir.z());
          if (light_dir_xz.lengthSquared() < 1e-6F) {
            light_dir_xz = QVector2D(0.0F, 1.0F);
          } else {
            light_dir_xz.normalize();
          }
          QVector2D const shadow_dir = -light_dir_xz;
          QVector2D dir_for_use = shadow_dir;
          if (dir_for_use.lengthSquared() < 1e-6F) {
            dir_for_use = QVector2D(0.0F, 1.0F);
          } else {
            dir_for_use.normalize();
          }
          float const shadowOffset = shadowDepth * 1.25F;
          QVector2D const offset2d = dir_for_use * shadowOffset;
          float const lightYawDeg = qRadiansToDegrees(
              std::atan2(double(dir_for_use.x()), double(dir_for_use.y())));

          QMatrix4x4 shadowModel;
          shadowModel.translate(instPos.x() + offset2d.x(),
                                shadowY + k_shadow_ground_offset,
                                instPos.z() + offset2d.y());
          shadowModel.rotate(lightYawDeg, 0.0F, 1.0F, 0.0F);
          shadowModel.rotate(-90.0F, 1.0F, 0.0F, 0.0F);
          shadowModel.scale(shadowWidth, shadowDepth, 1.0F);

          if (auto *renderer = dynamic_cast<Renderer *>(&out)) {
            Shader *previous_shader = renderer->get_current_shader();
            renderer->set_current_shader(shadowShader);
            shadowShader->setUniform(QStringLiteral("u_lightDir"), dir_for_use);

            out.mesh(quadMesh, shadowModel, QVector3D(0.0F, 0.0F, 0.0F),
                     nullptr, k_shadow_base_alpha, 0);

            renderer->set_current_shader(previous_shader);
          }
        }
      }
    }

    switch (soldier_lod) {
    case HumanoidLOD::Full:

      ++s_renderStats.lod_full;
      draw_common_body(inst_ctx, variant, pose, out);
      draw_facial_hair(inst_ctx, variant, pose, out);
      draw_armor(inst_ctx, variant, pose, anim_ctx, out);
      add_attachments(inst_ctx, variant, pose, anim_ctx, out);
      break;

    case HumanoidLOD::Reduced:

      ++s_renderStats.lod_reduced;
      draw_simplified_body(inst_ctx, variant, pose, out);
      draw_armor(inst_ctx, variant, pose, anim_ctx, out);
      add_attachments(inst_ctx, variant, pose, anim_ctx, out);
      break;

    case HumanoidLOD::Minimal:

      ++s_renderStats.lod_minimal;
      draw_minimal_body(inst_ctx, variant, pose, out);
      break;

    case HumanoidLOD::Billboard:

      break;
    }
  }
}

auto get_humanoid_render_stats() -> const HumanoidRenderStats & {
  return s_renderStats;
}

void reset_humanoid_render_stats() { s_renderStats.reset(); }

} // namespace Render::GL<|MERGE_RESOLUTION|>--- conflicted
+++ resolved
@@ -1352,13 +1352,8 @@
     float soldier_distance = 0.0F;
     if (ctx.camera != nullptr) {
       soldier_distance =
-<<<<<<< HEAD
-          (soldier_world_pos - ctx.camera->getPosition()).length();
+          (soldier_world_pos - ctx.camera->get_position()).length();
       soldier_lod = calculate_humanoid_lod(soldier_distance);
-=======
-          (soldier_world_pos - ctx.camera->get_position()).length();
-      soldier_lod = calculateHumanoidLOD(soldier_distance);
->>>>>>> 21c8ba8a
 
       if (soldier_lod == HumanoidLOD::Billboard) {
         ++s_renderStats.soldiers_skipped_lod;
@@ -1371,11 +1366,7 @@
     DrawContext inst_ctx{ctx.resources, ctx.entity, ctx.world, inst_model};
     inst_ctx.selected = ctx.selected;
     inst_ctx.hovered = ctx.hovered;
-<<<<<<< HEAD
     inst_ctx.animation_time = ctx.animation_time;
-=======
-    inst_ctx.animationTime = ctx.animationTime;
->>>>>>> 21c8ba8a
     inst_ctx.renderer_id = ctx.renderer_id;
     inst_ctx.backend = ctx.backend;
     inst_ctx.camera = ctx.camera;
