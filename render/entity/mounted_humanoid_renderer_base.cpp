#include "mounted_humanoid_renderer_base.h"

#include "../gl/camera.h"
#include "../humanoid/humanoid_math.h"
#include "../humanoid/humanoid_specs.h"
#include "../palette.h"

#include "../../game/core/component.h"
#include "../../game/core/entity.h"

#include "mounted_knight_pose.h"

#include <QVector3D>
#include <algorithm>
#include <cmath>

namespace Render::GL {

MountedHumanoidRendererBase::MountedHumanoidRendererBase() = default;

auto MountedHumanoidRendererBase::get_scaled_horse_dimensions(
    uint32_t seed) const -> HorseDimensions {
  HorseDimensions dims = make_horse_dimensions(seed);
  scale_horse_dimensions(dims, get_mount_scale());
  return dims;
}

auto MountedHumanoidRendererBase::get_cached_horse_profile(
    uint32_t seed, const HumanoidVariant &v) const -> const HorseProfile & {
  auto it = m_profile_cache.find(seed);
  if (it != m_profile_cache.end()) {
    return it->second;
  }

  HorseDimensions dims = get_scaled_horse_dimensions(seed);
  HorseProfile profile =
      make_horse_profile(seed, v.palette.leather, v.palette.cloth);
  profile.dims = dims;

  m_profile_cache[seed] = profile;
  if (m_profile_cache.size() > MAX_PROFILE_CACHE_SIZE) {
    m_profile_cache.clear();
  }
  return m_profile_cache[seed];
}

auto MountedHumanoidRendererBase::resolve_entity_ground_offset(
    const DrawContext &ctx, Engine::Core::UnitComponent *unit_comp,
    Engine::Core::TransformComponent *transform_comp) const -> float {
  (void)unit_comp;

  uint32_t horse_seed = 0U;
  if (ctx.entity != nullptr) {
    horse_seed = static_cast<uint32_t>(reinterpret_cast<uintptr_t>(ctx.entity) &
                                       0xFFFFFFFFU);
  }

  HorseDimensions dims = get_scaled_horse_dimensions(horse_seed);
  float offset = -dims.barrel_center_y;
  if (transform_comp != nullptr) {
    offset *= transform_comp->scale.y;
  }
  return offset;
}

void MountedHumanoidRendererBase::customize_pose(
    const DrawContext &ctx, const HumanoidAnimationContext &anim_ctx,
    uint32_t seed, HumanoidPose &pose) const {
  const AnimationInputs &anim = anim_ctx.inputs;

  uint32_t horse_seed = seed;
  if (ctx.entity != nullptr) {
    horse_seed = static_cast<uint32_t>(reinterpret_cast<uintptr_t>(ctx.entity) &
                                       0xFFFFFFFFU);
  }

  HorseDimensions dims = get_scaled_horse_dimensions(horse_seed);
  HorseProfile mount_profile{};
  mount_profile.dims = dims;
  MountedAttachmentFrame mount = compute_mount_frame(mount_profile);
  tuneMountedKnightFrame(dims, mount);
  HorseMotionSample const motion =
      evaluate_horse_motion(mount_profile, anim, anim_ctx);
  apply_mount_vertical_offset(mount, motion.bob);

  m_last_pose = &pose;
  m_last_mount = mount;
  m_last_motion = motion;

  ReinState const reins = compute_rein_state(horse_seed, anim_ctx);
  m_last_rein_state = reins;
  m_has_last_reins = true;

  MountedPoseController mounted_controller(pose, anim_ctx);

  mounted_controller.mountOnHorse(mount);

  apply_riding_animation(mounted_controller, mount, anim_ctx, pose, dims,
                         reins);

  applyMountedKnightLowerBody(dims, mount, anim_ctx, pose);

  mounted_controller.finalizeHeadSync(mount, "customize_pose_final_sync");
}

void MountedHumanoidRendererBase::add_attachments(
    const DrawContext &ctx, const HumanoidVariant &v, const HumanoidPose &pose,
    const HumanoidAnimationContext &anim_ctx, ISubmitter &out) const {
  static uint64_t s_mounted_frame_counter = 0;
  ++s_mounted_frame_counter;
  uint64_t frame_id = s_mounted_frame_counter;

  uint32_t horse_seed = 0U;
  if (ctx.entity != nullptr) {
    horse_seed = static_cast<uint32_t>(reinterpret_cast<uintptr_t>(ctx.entity) &
                                       0xFFFFFFFFU);
  }

  const HorseProfile &profile_const = get_cached_horse_profile(horse_seed, v);
  HorseProfile &profile = const_cast<HorseProfile &>(profile_const);

  const bool is_current_pose = (m_last_pose == &pose);
  const MountedAttachmentFrame *mount_ptr =
      (is_current_pose) ? &m_last_mount : nullptr;
  const ReinState *rein_ptr =
      (is_current_pose && m_has_last_reins) ? &m_last_rein_state : nullptr;
  const HorseMotionSample *motion_ptr =
      (is_current_pose) ? &m_last_motion : nullptr;
  const AnimationInputs &anim = anim_ctx.inputs;

  HorseLOD horse_lod = HorseLOD::Full;
  if (ctx.camera != nullptr) {
    QVector3D const horse_world_pos =
        ctx.model.map(QVector3D(0.0F, 0.0F, 0.0F));
    float const distance =
<<<<<<< HEAD
        (horse_world_pos - ctx.camera->getPosition()).length();
    horse_lod = calculate_horse_lod(distance);
=======
        (horse_world_pos - ctx.camera->get_position()).length();
    horse_lod = calculateHorseLOD(distance);
>>>>>>> c0eaf40c
  }

  m_horseRenderer.render(ctx, anim, anim_ctx, profile, mount_ptr, rein_ptr,
                         motion_ptr, out, horse_lod);

  m_last_pose = nullptr;
  m_has_last_reins = false;

  draw_equipment(ctx, v, pose, anim_ctx, out);
}

} // namespace Render::GL<|MERGE_RESOLUTION|>--- conflicted
+++ resolved
@@ -133,13 +133,8 @@
     QVector3D const horse_world_pos =
         ctx.model.map(QVector3D(0.0F, 0.0F, 0.0F));
     float const distance =
-<<<<<<< HEAD
-        (horse_world_pos - ctx.camera->getPosition()).length();
+        (horse_world_pos - ctx.camera->get_position()).length();
     horse_lod = calculate_horse_lod(distance);
-=======
-        (horse_world_pos - ctx.camera->get_position()).length();
-    horse_lod = calculateHorseLOD(distance);
->>>>>>> c0eaf40c
   }
 
   m_horseRenderer.render(ctx, anim, anim_ctx, profile, mount_ptr, rein_ptr,
