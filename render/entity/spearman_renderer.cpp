--- conflicted
+++ resolved
@@ -38,7 +38,6 @@
 using Render::Geom::smoothstep;
 using Render::Geom::sphereAt;
 
-<<<<<<< HEAD
 static constexpr std::size_t MAX_EXTRAS_CACHE_SIZE = 10000;
 
 // Optimized math helpers - constexpr for compile-time evaluation
@@ -66,8 +65,6 @@
 static const QVector3D IRON_TINT(0.88f, 0.90f, 0.92f);
 static const QVector3D DARK_METAL(0.15f, 0.15f, 0.15f);
 
-=======
->>>>>>> fa0678ba
 struct SpearmanExtras {
   QVector3D spearShaftColor;
   QVector3D spearheadColor;
