#include "catapult_renderer.h"
#include "../../../../game/core/component.h"
#include "../../../../game/visuals/team_colors.h"
#include "../../../geom/math_utils.h"
#include "../../../geom/transforms.h"
#include "../../../gl/primitives.h"
#include "../../../gl/resources.h"
#include "../../../scene_renderer.h"
#include "../../../submitter.h"
#include "../../registry.h"

#include <QMatrix4x4>
#include <QVector3D>
#include <cmath>

namespace Render::GL::Roman {
namespace {

using Render::Geom::clamp01;
using Render::Geom::clampVec01;
using Render::Geom::cylinderBetween;

struct RomanCatapultPalette {
  QVector3D wood_frame{0.45F, 0.32F, 0.18F};
  QVector3D wood_dark{0.32F, 0.22F, 0.12F};
  QVector3D wood_light{0.55F, 0.40F, 0.25F};
  QVector3D metal_iron{0.38F, 0.36F, 0.34F};
  QVector3D metal_bronze{0.72F, 0.52F, 0.30F};
  QVector3D rope{0.62F, 0.55F, 0.42F};
  QVector3D leather{0.42F, 0.30F, 0.20F};
  QVector3D team{0.8F, 0.9F, 1.0F};
};

inline auto make_palette(const QVector3D &team) -> RomanCatapultPalette {
  RomanCatapultPalette p;
  p.team = clampVec01(team);
  return p;
}

inline void draw_box(ISubmitter &out, Mesh *unit, Texture *white,
                     const QMatrix4x4 &model, const QVector3D &pos,
                     const QVector3D &size, const QVector3D &color) {
  QMatrix4x4 m = model;
  m.translate(pos);
  m.scale(size);
  out.mesh(unit, m, color, white, 1.0F);
}

inline void draw_cyl(ISubmitter &out, const QMatrix4x4 &model,
                     const QVector3D &a, const QVector3D &b, float r,
                     const QVector3D &color, Texture *white) {
  out.mesh(getUnitCylinder(), model * cylinderBetween(a, b, r), color, white,
           1.0F);
}

void drawBaseFrame(const DrawContext &p, ISubmitter &out, Mesh *unit,
                   Texture *white, const RomanCatapultPalette &c) {

  draw_box(out, unit, white, p.model, QVector3D(0.0F, 0.22F, -0.35F),
           QVector3D(0.52F, 0.06F, 0.06F), c.wood_dark);
  draw_box(out, unit, white, p.model, QVector3D(0.0F, 0.22F, 0.35F),
           QVector3D(0.52F, 0.06F, 0.06F), c.wood_dark);

  draw_box(out, unit, white, p.model, QVector3D(-0.42F, 0.22F, 0.0F),
           QVector3D(0.06F, 0.06F, 0.38F), c.wood_frame);
  draw_box(out, unit, white, p.model, QVector3D(0.42F, 0.22F, 0.0F),
           QVector3D(0.06F, 0.06F, 0.38F), c.wood_frame);

  draw_cyl(out, p.model, QVector3D(-0.38F, 0.20F, -0.30F),
           QVector3D(-0.38F, 0.20F, 0.30F), 0.025F, c.wood_dark, white);
  draw_cyl(out, p.model, QVector3D(0.38F, 0.20F, -0.30F),
           QVector3D(0.38F, 0.20F, 0.30F), 0.025F, c.wood_dark, white);
}

void drawWheels(const DrawContext &p, ISubmitter &out, Mesh *unit,
                Texture *white, const RomanCatapultPalette &c) {

  float wheel_radius = 0.18F;
  float wheel_thickness = 0.04F;

  QVector3D left_front(-0.42F, wheel_radius, -0.25F);
  QVector3D left_back(-0.42F, wheel_radius, 0.25F);

  QVector3D right_front(0.42F, wheel_radius, -0.25F);
  QVector3D right_back(0.42F, wheel_radius, 0.25F);

  auto drawWheel = [&](const QVector3D &pos, float side_offset) {
    QVector3D inner = pos + QVector3D(side_offset * wheel_thickness, 0, 0);
    QVector3D outer =
        pos + QVector3D(side_offset * (wheel_thickness + 0.06F), 0, 0);

    draw_cyl(out, p.model, inner, outer, wheel_radius, c.wood_dark, white);

    draw_cyl(out, p.model, inner - QVector3D(side_offset * 0.005F, 0, 0),
             outer + QVector3D(side_offset * 0.005F, 0, 0),
             wheel_radius + 0.015F, c.metal_iron, white);

    draw_cyl(out, p.model, inner - QVector3D(side_offset * 0.02F, 0, 0),
             outer + QVector3D(side_offset * 0.02F, 0, 0), 0.04F, c.metal_iron,
             white);

    for (int s = 0; s < 4; ++s) {
      float angle = s * 3.14159F / 2.0F;
      float spoke_y = std::sin(angle) * wheel_radius * 0.7F;
      float spoke_z = std::cos(angle) * wheel_radius * 0.7F;
      QVector3D spoke_pos =
          pos +
          QVector3D(side_offset * (wheel_thickness + 0.03F), spoke_y, spoke_z);
      draw_cyl(out, p.model,
               pos + QVector3D(side_offset * (wheel_thickness + 0.03F), 0, 0),
               spoke_pos, 0.015F, c.wood_frame, white);
    }
  };

  drawWheel(left_front, -1.0F);
  drawWheel(left_back, -1.0F);
  drawWheel(right_front, 1.0F);
  drawWheel(right_back, 1.0F);

  draw_cyl(out, p.model, QVector3D(-0.40F, wheel_radius, -0.25F),
           QVector3D(0.40F, wheel_radius, -0.25F), 0.025F, c.metal_iron, white);
  draw_cyl(out, p.model, QVector3D(-0.40F, wheel_radius, 0.25F),
           QVector3D(0.40F, wheel_radius, 0.25F), 0.025F, c.metal_iron, white);
}

void drawThrowingArm(const DrawContext &p, ISubmitter &out, Mesh *unit,
                     Texture *white, const RomanCatapultPalette &c,
                     float animTime) {

  draw_cyl(out, p.model, QVector3D(-0.25F, 0.2F, 0.0F),
           QVector3D(-0.25F, 0.65F, 0.0F), 0.05F, c.wood_frame, white);
  draw_cyl(out, p.model, QVector3D(0.25F, 0.2F, 0.0F),
           QVector3D(0.25F, 0.65F, 0.0F), 0.05F, c.wood_frame, white);

  draw_cyl(out, p.model, QVector3D(-0.28F, 0.62F, 0.0F),
           QVector3D(0.28F, 0.62F, 0.0F), 0.04F, c.wood_dark, white);

  float arm_angle = std::sin(animTime * 0.5F) * 0.3F + 0.8F;
  QMatrix4x4 armMatrix = p.model;
  armMatrix.translate(0.0F, 0.55F, 0.0F);
  armMatrix.rotate(arm_angle * 57.3F, 1.0F, 0.0F, 0.0F);

  draw_cyl(out, armMatrix, QVector3D(0.0F, 0.0F, -0.6F),
           QVector3D(0.0F, 0.0F, 0.4F), 0.045F, c.wood_frame, white);

  draw_box(out, unit, white, armMatrix, QVector3D(0.0F, -0.05F, -0.55F),
           QVector3D(0.08F, 0.06F, 0.10F), c.leather);
}

void drawTorsionMechanism(const DrawContext &p, ISubmitter &out, Mesh *unit,
                          Texture *white, const RomanCatapultPalette &c) {

  draw_box(out, unit, white, p.model, QVector3D(-0.18F, 0.35F, 0.0F),
           QVector3D(0.04F, 0.18F, 0.15F), c.wood_dark);
  draw_box(out, unit, white, p.model, QVector3D(0.18F, 0.35F, 0.0F),
           QVector3D(0.04F, 0.18F, 0.15F), c.wood_dark);

  for (int i = 0; i < 3; ++i) {
    float offset = (float(i) - 1.0F) * 0.04F;
    draw_cyl(out, p.model, QVector3D(-0.12F, 0.25F + offset, -0.08F),
             QVector3D(-0.12F, 0.45F + offset, 0.08F), 0.025F, c.rope, white);
    draw_cyl(out, p.model, QVector3D(0.12F, 0.25F + offset, -0.08F),
             QVector3D(0.12F, 0.45F + offset, 0.08F), 0.025F, c.rope, white);
  }

  draw_cyl(out, p.model, QVector3D(-0.20F, 0.30F, 0.0F),
           QVector3D(-0.16F, 0.30F, 0.0F), 0.12F, c.metal_iron, white);
  draw_cyl(out, p.model, QVector3D(0.16F, 0.30F, 0.0F),
           QVector3D(0.20F, 0.30F, 0.0F), 0.12F, c.metal_iron, white);
}

void drawDecorations(const DrawContext &p, ISubmitter &out, Mesh *unit,
                     Texture *white, const RomanCatapultPalette &c) {

  draw_box(out, unit, white, p.model, QVector3D(0.0F, 0.72F, -0.12F),
           QVector3D(0.04F, 0.06F, 0.02F), c.metal_bronze);

  draw_box(out, unit, white, p.model, QVector3D(-0.52F, 0.20F, -0.32F),
           QVector3D(0.04F, 0.04F, 0.04F), c.metal_iron);
  draw_box(out, unit, white, p.model, QVector3D(0.52F, 0.20F, -0.32F),
           QVector3D(0.04F, 0.04F, 0.04F), c.metal_iron);
  draw_box(out, unit, white, p.model, QVector3D(-0.52F, 0.20F, 0.32F),
           QVector3D(0.04F, 0.04F, 0.04F), c.metal_iron);
  draw_box(out, unit, white, p.model, QVector3D(0.52F, 0.20F, 0.32F),
           QVector3D(0.04F, 0.04F, 0.04F), c.metal_iron);
}

void drawWindlass(const DrawContext &p, ISubmitter &out, Mesh *unit,
                  Texture *white, const RomanCatapultPalette &c) {

  draw_cyl(out, p.model, QVector3D(-0.20F, 0.22F, 0.30F),
           QVector3D(0.20F, 0.22F, 0.30F), 0.05F, c.wood_frame, white);

  draw_cyl(out, p.model, QVector3D(-0.25F, 0.22F, 0.30F),
           QVector3D(-0.25F, 0.32F, 0.30F), 0.02F, c.wood_dark, white);
  draw_cyl(out, p.model, QVector3D(0.25F, 0.22F, 0.30F),
           QVector3D(0.25F, 0.32F, 0.30F), 0.02F, c.wood_dark, white);

  draw_cyl(out, p.model, QVector3D(-0.15F, 0.22F, 0.30F),
           QVector3D(0.15F, 0.22F, 0.30F), 0.06F, c.rope, white);
}

} // namespace

void register_catapult_renderer(EntityRendererRegistry &registry) {
  registry.register_renderer("troops/roman/catapult", [](const DrawContext &p,
                                                         ISubmitter &out) {
    Mesh *unit_cube = getUnitCube();
    Texture *white_tex = nullptr;

    if (auto *scene_renderer = dynamic_cast<Renderer *>(&out)) {
<<<<<<< HEAD
      unit_cube = scene_renderer->get_mesh_cube();
      white_tex = scene_renderer->get_white_texture();
=======
      unit_cube = scene_renderer->getMeshCube();
      white_tex = scene_renderer->getWhiteTexture();
>>>>>>> c0eaf40c
    }

    if (unit_cube == nullptr || white_tex == nullptr) {
      return;
    }

    QVector3D team_color{0.8F, 0.2F, 0.2F};
    if (p.entity != nullptr) {
      if (auto *r =
<<<<<<< HEAD
              p.entity->getComponent<Engine::Core::RenderableComponent>()) {
=======
              p.entity->get_component<Engine::Core::RenderableComponent>()) {
>>>>>>> c0eaf40c
        team_color = QVector3D(r->color[0], r->color[1], r->color[2]);
      }
    }

    auto palette = make_palette(team_color);

    drawBaseFrame(p, out, unit_cube, white_tex, palette);
    drawWheels(p, out, unit_cube, white_tex, palette);
    drawTorsionMechanism(p, out, unit_cube, white_tex, palette);
<<<<<<< HEAD
    drawThrowingArm(p, out, unit_cube, white_tex, palette, p.animation_time);
=======
    drawThrowingArm(p, out, unit_cube, white_tex, palette, p.animationTime);
>>>>>>> c0eaf40c
    drawWindlass(p, out, unit_cube, white_tex, palette);
    drawDecorations(p, out, unit_cube, white_tex, palette);
  });
}

} // namespace Render::GL::Roman<|MERGE_RESOLUTION|>--- conflicted
+++ resolved
@@ -209,13 +209,8 @@
     Texture *white_tex = nullptr;
 
     if (auto *scene_renderer = dynamic_cast<Renderer *>(&out)) {
-<<<<<<< HEAD
       unit_cube = scene_renderer->get_mesh_cube();
       white_tex = scene_renderer->get_white_texture();
-=======
-      unit_cube = scene_renderer->getMeshCube();
-      white_tex = scene_renderer->getWhiteTexture();
->>>>>>> c0eaf40c
     }
 
     if (unit_cube == nullptr || white_tex == nullptr) {
@@ -225,11 +220,7 @@
     QVector3D team_color{0.8F, 0.2F, 0.2F};
     if (p.entity != nullptr) {
       if (auto *r =
-<<<<<<< HEAD
-              p.entity->getComponent<Engine::Core::RenderableComponent>()) {
-=======
               p.entity->get_component<Engine::Core::RenderableComponent>()) {
->>>>>>> c0eaf40c
         team_color = QVector3D(r->color[0], r->color[1], r->color[2]);
       }
     }
@@ -239,11 +230,7 @@
     drawBaseFrame(p, out, unit_cube, white_tex, palette);
     drawWheels(p, out, unit_cube, white_tex, palette);
     drawTorsionMechanism(p, out, unit_cube, white_tex, palette);
-<<<<<<< HEAD
     drawThrowingArm(p, out, unit_cube, white_tex, palette, p.animation_time);
-=======
-    drawThrowingArm(p, out, unit_cube, white_tex, palette, p.animationTime);
->>>>>>> c0eaf40c
     drawWindlass(p, out, unit_cube, white_tex, palette);
     drawDecorations(p, out, unit_cube, white_tex, palette);
   });
