--- conflicted
+++ resolved
@@ -254,11 +254,7 @@
   out.mesh(get_unit_cylinder(),
            p.model * Render::Geom::cylinder_between(beam_end, connector_top,
                                                     pole_radius * 0.18F),
-<<<<<<< HEAD
-           c.gold, white, 1.0F);
-=======
            c.limestone, white, 1.0F);
->>>>>>> 3d5628a2
 
   float const panel_x = beam_end.x() + (banner_width * 0.5F - beam_length);
 
