--- conflicted
+++ resolved
@@ -440,13 +440,8 @@
   visibility_service.initialize(map_width, map_height, level_result.tile_size);
   visibility_service.computeImmediate(m_world, player_owner_id);
 
-<<<<<<< HEAD
-  if ((m_fog != nullptr) && visibility_service.isInitialized()) {
+  if ((m_fog != nullptr) && visibility_service.is_initialized()) {
     m_fog->update_mask(
-=======
-  if ((m_fog != nullptr) && visibility_service.is_initialized()) {
-    m_fog->updateMask(
->>>>>>> 09fe5dae
         visibility_service.getWidth(), visibility_service.getHeight(),
         visibility_service.getTileSize(), visibility_service.snapshotCells());
 
