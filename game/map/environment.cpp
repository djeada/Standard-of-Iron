#include "environment.h"
#include "../../render/gl/camera.h"
#include "../../render/scene_renderer.h"
#include "../game_config.h"
#include "map/map_definition.h"
#include <algorithm>

namespace Game::Map {

void Environment::apply(const MapDefinition &def,
                        Render::GL::Renderer &renderer,
                        Render::GL::Camera &camera) {

  camera.set_rts_view(def.camera.center, def.camera.distance, def.camera.tiltDeg,
                    def.camera.yaw_deg);
  camera.set_perspective(def.camera.fovY, 16.0F / 9.0F, def.camera.near_plane,
                        def.camera.far_plane);
  Render::GL::Renderer::GridParams gp;
  gp.cell_size = def.grid.tile_size;
  gp.extent =
      std::max(def.grid.width, def.grid.height) * def.grid.tile_size * 0.5F;
  renderer.set_grid_params(gp);
}

void Environment::applyDefault(Render::GL::Renderer &renderer,
                               Render::GL::Camera &camera) {
  const auto &camera_config = Game::GameConfig::instance().camera();
<<<<<<< HEAD
  camera.set_rts_view(QVector3D(0, 0, 0), 15.0F, camera_config.defaultPitch,
                    camera_config.defaultYaw);
=======
  camera.setRTSView(QVector3D(0, 0, 0), 15.0F, camera_config.default_pitch,
                    camera_config.default_yaw);
>>>>>>> 09fe5dae

  camera.set_perspective(45.0F, 16.0F / 9.0F, 1.0F, 200.0F);
  Render::GL::Renderer::GridParams gp;
  gp.cell_size = 1.0F;
  gp.extent = 50.0F;
  renderer.set_grid_params(gp);
}

} // namespace Game::Map<|MERGE_RESOLUTION|>--- conflicted
+++ resolved
@@ -25,13 +25,8 @@
 void Environment::applyDefault(Render::GL::Renderer &renderer,
                                Render::GL::Camera &camera) {
   const auto &camera_config = Game::GameConfig::instance().camera();
-<<<<<<< HEAD
-  camera.set_rts_view(QVector3D(0, 0, 0), 15.0F, camera_config.defaultPitch,
-                    camera_config.defaultYaw);
-=======
-  camera.setRTSView(QVector3D(0, 0, 0), 15.0F, camera_config.default_pitch,
-                    camera_config.default_yaw);
->>>>>>> 09fe5dae
+  camera.set_rts_view(QVector3D(0, 0, 0), 15.0F, camera_config.default_pitch,
+                      camera_config.default_yaw);
 
   camera.set_perspective(45.0F, 16.0F / 9.0F, 1.0F, 200.0F);
   Render::GL::Renderer::GridParams gp;
