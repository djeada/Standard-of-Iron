#pragma once

#include <string>
#include <unordered_map>

namespace Game {
namespace Units {

class TroopConfig {
public:
  static TroopConfig &instance() {
    static TroopConfig inst;
    return inst;
  }

  int getIndividualsPerUnit(const std::string &unitType) const {
    auto it = m_individualsPerUnit.find(unitType);
    if (it != m_individualsPerUnit.end()) {
      return it->second;
    }
    return 1;
  }

  int getMaxUnitsPerRow(const std::string &unitType) const {
    auto it = m_maxUnitsPerRow.find(unitType);
    if (it != m_maxUnitsPerRow.end()) {
      return it->second;
    }
    return 10;
  }

  float getSelectionRingSize(const std::string &unitType) const {
    auto it = m_selectionRingSize.find(unitType);
    if (it != m_selectionRingSize.end()) {
      return it->second;
    }
    return 0.5f;
  }

  void registerTroopType(const std::string &unitType, int individualsPerUnit) {
    m_individualsPerUnit[unitType] = individualsPerUnit;
  }

  void registerMaxUnitsPerRow(const std::string &unitType, int maxUnitsPerRow) {
    m_maxUnitsPerRow[unitType] = maxUnitsPerRow;
  }

  void registerSelectionRingSize(const std::string &unitType,
                                  float selectionRingSize) {
    m_selectionRingSize[unitType] = selectionRingSize;
  }

private:
  TroopConfig() {

    m_individualsPerUnit["archer"] = 30;
<<<<<<< HEAD
    m_maxUnitsPerRow["archer"] = 8;
    m_selectionRingSize["archer"] = 0.5f;
=======
    m_maxUnitsPerRow["archer"] = 6;
>>>>>>> 6fc9f22d
  }

  std::unordered_map<std::string, int> m_individualsPerUnit;
  std::unordered_map<std::string, int> m_maxUnitsPerRow;
  std::unordered_map<std::string, float> m_selectionRingSize;
};

} // namespace Units
} // namespace Game<|MERGE_RESOLUTION|>--- conflicted
+++ resolved
@@ -52,14 +52,9 @@
 
 private:
   TroopConfig() {
-
     m_individualsPerUnit["archer"] = 30;
-<<<<<<< HEAD
-    m_maxUnitsPerRow["archer"] = 8;
-    m_selectionRingSize["archer"] = 0.5f;
-=======
     m_maxUnitsPerRow["archer"] = 6;
->>>>>>> 6fc9f22d
+    m_selectionRingSize["archer"] = 1.5f;
   }
 
   std::unordered_map<std::string, int> m_individualsPerUnit;
