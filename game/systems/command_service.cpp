--- conflicted
+++ resolved
@@ -95,11 +95,7 @@
   return selection_ring_size * 0.5F;
 }
 
-<<<<<<< HEAD
-void CommandService::clearPendingRequest(Engine::Core::EntityID entity_id) {
-=======
 void CommandService::clear_pending_request(Engine::Core::EntityID entity_id) {
->>>>>>> ebfdd301
   std::lock_guard<std::mutex> const lock(s_pendingMutex);
   auto it = s_entityToRequest.find(entity_id);
   if (it == s_entityToRequest.end()) {
@@ -352,11 +348,7 @@
           s_entityToRequest[units[i]] = request_id;
         }
 
-<<<<<<< HEAD
-        s_pathfinder->submitPathRequest(request_id, start, end, unit_radius);
-=======
         s_pathfinder->submit_path_request(request_id, start, end, unit_radius);
->>>>>>> ebfdd301
 
         mv->time_since_last_path_request = 0.0F;
         mv->last_goal_x = target_x;
@@ -739,13 +731,8 @@
   pending.target = leader_target;
   pending.options = options;
   pending.unit_radius = unit_radius;
-<<<<<<< HEAD
-  pending.groupMembers.reserve(units_needing_new_path.size());
-  pending.groupTargets.reserve(units_needing_new_path.size());
-=======
   pending.group_members.reserve(units_needing_new_path.size());
   pending.group_targets.reserve(units_needing_new_path.size());
->>>>>>> ebfdd301
   for (const auto *member : units_needing_new_path) {
     pending.group_members.push_back(member->id);
     pending.group_targets.push_back(member->target);
@@ -759,11 +746,7 @@
     }
   }
 
-<<<<<<< HEAD
-  s_pathfinder->submitPathRequest(request_id, start, end, unit_radius);
-=======
   s_pathfinder->submit_path_request(request_id, start, end, unit_radius);
->>>>>>> ebfdd301
 }
 
 void CommandService::process_path_results(Engine::Core::World &world) {
