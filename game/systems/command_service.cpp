#include "command_service.h"
#include "../core/component.h"
#include "../core/world.h"
#include "../units/troop_config.h"
#include "pathfinding.h"
#include "units/spawn_type.h"
#include <QDebug>
#include <QVector3D>
#include <algorithm>
#include <atomic>
#include <cmath>
#include <cstddef>
#include <cstdint>
#include <limits>
#include <memory>
#include <mutex>
#include <qvectornd.h>
#include <unordered_map>
#include <utility>
#include <vector>

namespace Game::Systems {

namespace {
constexpr float same_target_threshold_sq = 0.01F;

constexpr float pathfinding_request_cooldown = 1.0F;

constexpr float target_movement_threshold_sq = 4.0F;
} // namespace

std::unique_ptr<Pathfinding> CommandService::s_pathfinder = nullptr;
std::unordered_map<std::uint64_t, CommandService::PendingPathRequest>
    CommandService::s_pendingRequests;
std::unordered_map<Engine::Core::EntityID, std::uint64_t>
    CommandService::s_entityToRequest;
std::mutex CommandService::s_pendingMutex;
std::atomic<std::uint64_t> CommandService::s_nextRequestId{1};

void CommandService::initialize(int worldWidth, int worldHeight) {
  s_pathfinder = std::make_unique<Pathfinding>(worldWidth, worldHeight);
  {
    std::lock_guard<std::mutex> const lock(s_pendingMutex);
    s_pendingRequests.clear();
    s_entityToRequest.clear();
  }
  s_nextRequestId.store(1, std::memory_order_release);

  float const offset_x = -(worldWidth * 0.5F - 0.5F);
  float const offset_z = -(worldHeight * 0.5F - 0.5F);
  s_pathfinder->set_grid_offset(offset_x, offset_z);
}

auto CommandService::get_pathfinder() -> Pathfinding * {
  return s_pathfinder.get();
}
auto CommandService::world_to_grid(float world_x, float world_z) -> Point {
  if (s_pathfinder) {
    int const grid_x =
        static_cast<int>(std::round(world_x - s_pathfinder->get_grid_offset_x()));
    int const grid_z =
        static_cast<int>(std::round(world_z - s_pathfinder->get_grid_offset_z()));
    return {grid_x, grid_z};
  }

  return {static_cast<int>(std::round(world_x)),
          static_cast<int>(std::round(world_z))};
}

auto CommandService::grid_to_world(const Point &gridPos) -> QVector3D {
  if (s_pathfinder) {
    return {static_cast<float>(gridPos.x) + s_pathfinder->get_grid_offset_x(),
            0.0F,
            static_cast<float>(gridPos.y) + s_pathfinder->get_grid_offset_z()};
  }
  return {static_cast<float>(gridPos.x), 0.0F, static_cast<float>(gridPos.y)};
}

auto CommandService::get_unit_radius(
    Engine::Core::World &world, Engine::Core::EntityID entity_id) -> float {
  auto *entity = world.get_entity(entity_id);
  if (entity == nullptr) {
    return 0.5F;
  }

  auto *unit_comp = entity->get_component<Engine::Core::UnitComponent>();
  if (unit_comp == nullptr) {
    return 0.5F;
  }

  float const selection_ring_size =
      Game::Units::TroopConfig::instance().getSelectionRingSize(
          unit_comp->spawn_type);

  return selection_ring_size * 0.5F;
}

void CommandService::clear_pending_request(Engine::Core::EntityID entity_id) {
  std::lock_guard<std::mutex> const lock(s_pendingMutex);
  auto it = s_entityToRequest.find(entity_id);
  if (it == s_entityToRequest.end()) {
    return;
  }

  std::uint64_t const request_id = it->second;
  s_entityToRequest.erase(it);

  auto pending_it = s_pendingRequests.find(request_id);
  if (pending_it == s_pendingRequests.end()) {
    return;
  }

  auto members = pending_it->second.group_members;
  s_pendingRequests.erase(pending_it);

  for (auto member_id : members) {
    auto member_entry = s_entityToRequest.find(member_id);
    if (member_entry != s_entityToRequest.end() &&
        member_entry->second == request_id) {
      s_entityToRequest.erase(member_entry);
    }
  }
}

void CommandService::move_units(Engine::Core::World &world,
                               const std::vector<Engine::Core::EntityID> &units,
                               const std::vector<QVector3D> &targets) {
  moveUnits(world, units, targets, MoveOptions{});
}

void CommandService::move_units(Engine::Core::World &world,
                               const std::vector<Engine::Core::EntityID> &units,
                               const std::vector<QVector3D> &targets,
                               const MoveOptions &options) {
  if (units.size() != targets.size()) {
    return;
  }

  if (options.group_move && units.size() > 1) {
    moveGroup(world, units, targets, options);
    return;
  }

  for (size_t i = 0; i < units.size(); ++i) {
    auto *e = world.get_entity(units[i]);
    if (e == nullptr) {
      continue;
    }

    auto *hold_mode = e->get_component<Engine::Core::HoldModeComponent>();
    if ((hold_mode != nullptr) && hold_mode->active) {

      hold_mode->active = false;
      hold_mode->exit_cooldown = hold_mode->stand_up_duration;
    }

    auto *guard_mode = e->get_component<Engine::Core::GuardModeComponent>();
    if ((guard_mode != nullptr) && guard_mode->active &&
        !guard_mode->returning_to_guard_position) {
      guard_mode->active = false;
    }

    auto *formation_mode =
        e->get_component<Engine::Core::FormationModeComponent>();
    if ((formation_mode != nullptr) && formation_mode->active) {
      formation_mode->active = false;
    }

    auto *atk = e->get_component<Engine::Core::AttackComponent>();
    if ((atk != nullptr) && atk->in_melee_lock) {

      continue;
    }

    auto *transform = e->get_component<Engine::Core::TransformComponent>();
    if (transform == nullptr) {
      continue;
    }

    auto *mv = e->get_component<Engine::Core::MovementComponent>();
    if (mv == nullptr) {
      mv = e->add_component<Engine::Core::MovementComponent>();
    }
    if (mv == nullptr) {
      continue;
    }

    if (options.clear_attack_intent) {
      e->remove_component<Engine::Core::AttackTargetComponent>();
    }

    const float target_x = targets[i].x();
    const float target_z = targets[i].z();

    bool matched_pending = false;
    if (mv->path_pending) {
      std::lock_guard<std::mutex> const lock(s_pendingMutex);
      auto request_it = s_entityToRequest.find(units[i]);
      if (request_it != s_entityToRequest.end()) {
        auto pending_it = s_pendingRequests.find(request_it->second);
        if (pending_it != s_pendingRequests.end()) {
          float const pdx = pending_it->second.target.x() - target_x;
          float const pdz = pending_it->second.target.z() - target_z;
          if (pdx * pdx + pdz * pdz <= same_target_threshold_sq) {
            pending_it->second.options = options;
            matched_pending = true;
          }
        } else {
          s_entityToRequest.erase(request_it);
        }
      }
    }

    mv->goal_x = target_x;
    mv->goal_y = target_z;

    if (matched_pending) {
      continue;
    }

    bool should_suppress_path_request = false;
    if (mv->time_since_last_path_request < pathfinding_request_cooldown) {

      float const last_goal_dx = mv->last_goal_x - target_x;
      float const last_goal_dz = mv->last_goal_y - target_z;
      float const goal_movement_sq =
          last_goal_dx * last_goal_dx + last_goal_dz * last_goal_dz;

      if (goal_movement_sq < target_movement_threshold_sq) {
        should_suppress_path_request = true;

        if (mv->has_target || mv->path_pending) {
          continue;
        }
      }
    }

    if (!mv->path_pending) {
      bool const current_target_matches =
          mv->has_target && !mv->has_waypoints();
      if (current_target_matches) {
        float const dx = mv->target_x - target_x;
        float const dz = mv->target_y - target_z;
        if (dx * dx + dz * dz <= same_target_threshold_sq) {
          continue;
        }
      }

      if (!mv->path.empty()) {
        const auto &last_waypoint = mv->path.back();
        float const dx = last_waypoint.first - target_x;
        float const dz = last_waypoint.second - target_z;
        if (dx * dx + dz * dz <= same_target_threshold_sq) {
          continue;
        }
      }
    }

    if (s_pathfinder) {
      Point const start =
          world_to_grid(transform->position.x, transform->position.z);
      Point const end = world_to_grid(targets[i].x(), targets[i].z());

      if (start == end) {
        mv->target_x = target_x;
        mv->target_y = target_z;
        mv->has_target = true;
        mv->clear_path();
        mv->path_pending = false;
        mv->pending_request_id = 0;
        mv->vx = 0.0F;
        mv->vz = 0.0F;
        clearPendingRequest(units[i]);
        continue;
      }

      int const dx = std::abs(end.x - start.x);
      int const dz = std::abs(end.y - start.y);
      bool use_direct_path = (dx + dz) <= CommandService::DIRECT_PATH_THRESHOLD;
      if (!options.allow_direct_fallback) {
        use_direct_path = false;
      }

      if (use_direct_path) {

        mv->target_x = target_x;
        mv->target_y = target_z;
        mv->has_target = true;
        mv->clear_path();
        mv->path_pending = false;
        mv->pending_request_id = 0;
        mv->vx = 0.0F;
        mv->vz = 0.0F;
        clearPendingRequest(units[i]);

        mv->time_since_last_path_request = 0.0F;
        mv->last_goal_x = target_x;
        mv->last_goal_y = target_z;
      } else {

        bool skip_new_request = false;
        {
          std::lock_guard<std::mutex> const lock(s_pendingMutex);
          auto existing_it = s_entityToRequest.find(units[i]);
          if (existing_it != s_entityToRequest.end()) {
            auto pending_it = s_pendingRequests.find(existing_it->second);
            if (pending_it != s_pendingRequests.end()) {
              float const dx = pending_it->second.target.x() - target_x;
              float const dz = pending_it->second.target.z() - target_z;
              if (dx * dx + dz * dz <= same_target_threshold_sq) {
                pending_it->second.options = options;
                skip_new_request = true;
              } else {
                s_pendingRequests.erase(pending_it);
                s_entityToRequest.erase(existing_it);
              }
            } else {
              s_entityToRequest.erase(existing_it);
            }
          }
        }

        if (skip_new_request) {
          continue;
        }

        mv->clear_path();
        mv->has_target = false;
        mv->vx = 0.0F;
        mv->vz = 0.0F;
        mv->path_pending = true;

        std::uint64_t const request_id =
            s_nextRequestId.fetch_add(1, std::memory_order_relaxed);
        mv->pending_request_id = request_id;

        float const unit_radius = get_unit_radius(world, units[i]);

        {
          std::lock_guard<std::mutex> const lock(s_pendingMutex);
          PendingPathRequest pending;
          pending.entity_id = units[i];
          pending.target = targets[i];
          pending.options = options;
          pending.unit_radius = unit_radius;
          s_pendingRequests[request_id] = std::move(pending);
          s_entityToRequest[units[i]] = request_id;
        }

        s_pathfinder->submitPathRequest(request_id, start, end, unit_radius);

        mv->time_since_last_path_request = 0.0F;
        mv->last_goal_x = target_x;
        mv->last_goal_y = target_z;
      }
    } else {

      mv->target_x = target_x;
      mv->target_y = target_z;
      mv->has_target = true;
      mv->clear_path();
      mv->path_pending = false;
      mv->pending_request_id = 0;
      mv->vx = 0.0F;
      mv->vz = 0.0F;
      clearPendingRequest(units[i]);
    }
  }
}

void CommandService::move_group(Engine::Core::World &world,
                               const std::vector<Engine::Core::EntityID> &units,
                               const std::vector<QVector3D> &targets,
                               const MoveOptions &options) {
  struct MemberInfo {
    Engine::Core::EntityID id;
    Engine::Core::Entity *entity;
    Engine::Core::TransformComponent *transform;
    Engine::Core::MovementComponent *movement;
    QVector3D target;
    bool is_engaged;
    float speed;
    Game::Units::SpawnType spawn_type;
    float distance_to_target;
  };

  std::vector<MemberInfo> members;
  members.reserve(units.size());

  for (size_t i = 0; i < units.size(); ++i) {
    auto *entity = world.get_entity(units[i]);
    if (entity == nullptr) {
      continue;
    }

    auto *hold_mode = entity->get_component<Engine::Core::HoldModeComponent>();
    if ((hold_mode != nullptr) && hold_mode->active) {
      hold_mode->active = false;
      hold_mode->exit_cooldown = hold_mode->stand_up_duration;
    }

    auto *guard_mode =
        entity->get_component<Engine::Core::GuardModeComponent>();
    if ((guard_mode != nullptr) && guard_mode->active &&
        !guard_mode->returning_to_guard_position) {
      guard_mode->active = false;
    }

    auto *formation_mode =
        entity->get_component<Engine::Core::FormationModeComponent>();
    if ((formation_mode != nullptr) && formation_mode->active) {
      formation_mode->active = false;
    }

    auto *transform = entity->get_component<Engine::Core::TransformComponent>();
    if (transform == nullptr) {
      continue;
    }

    auto *movement = entity->get_component<Engine::Core::MovementComponent>();
    if (movement == nullptr) {
      movement = entity->add_component<Engine::Core::MovementComponent>();
    }
    if (movement == nullptr) {
      continue;
    }

    bool engaged =
        entity->get_component<Engine::Core::AttackTargetComponent>() != nullptr;

    if (options.clear_attack_intent) {
      entity->remove_component<Engine::Core::AttackTargetComponent>();
      engaged = false;
    }

    auto *unit_component = entity->get_component<Engine::Core::UnitComponent>();
    float const member_speed = (unit_component != nullptr)
                                   ? std::max(0.1F, unit_component->speed)
                                   : 1.0F;
    Game::Units::SpawnType const spawn_type =
        (unit_component != nullptr) ? unit_component->spawn_type
                                    : Game::Units::SpawnType::Archer;

    members.push_back({units[i], entity, transform, movement, targets[i],
                       engaged, member_speed, spawn_type, 0.0F});
  }

  if (members.empty()) {
    return;
  }

  if (members.size() == 1) {
    std::vector<Engine::Core::EntityID> const single_unit = {members[0].id};
    std::vector<QVector3D> const single_target = {members[0].target};
    MoveOptions single_options = options;
    single_options.group_move = false;
    moveUnits(world, single_unit, single_target, single_options);
    return;
  }

  std::vector<MemberInfo> moving_members;
  std::vector<MemberInfo> engaged_members;

  for (const auto &member : members) {
    if (member.is_engaged) {
      engaged_members.push_back(member);
    } else {
      moving_members.push_back(member);
    }
  }

  if (moving_members.empty()) {
    return;
  }

  if (s_pathfinder) {
    bool any_target_invalid = false;
    for (const auto &member : moving_members) {
      Point const target_grid =
          world_to_grid(member.target.x(), member.target.z());

      if (target_grid.x < 0 || target_grid.y < 0) {
        any_target_invalid = true;
        break;
      }

      if (!s_pathfinder->isWalkable(target_grid.x, target_grid.y)) {
        any_target_invalid = true;
        break;
      }
    }

    if (any_target_invalid) {
      return;
    }
  }

  members = moving_members;

  if (members.empty()) {
    return;
  }

  QVector3D target_centroid(0.0F, 0.0F, 0.0F);
  QVector3D position_centroid(0.0F, 0.0F, 0.0F);
  float speed_sum = 0.0F;
  for (auto &member : members) {
    target_centroid += member.target;
    position_centroid += QVector3D(member.transform->position.x, 0.0F,
                                   member.transform->position.z);
    speed_sum += member.speed;
  }

  target_centroid /= static_cast<float>(members.size());
  position_centroid /= static_cast<float>(members.size());

  float target_distance_sum = 0.0F;
  float max_target_distance = 0.0F;
  float centroid_distance_sum = 0.0F;
  for (auto &member : members) {
    QVector3D const current_pos(member.transform->position.x, 0.0F,
                                member.transform->position.z);
    float const to_target = (current_pos - member.target).length();
    float const to_centroid = (current_pos - position_centroid).length();

    member.distance_to_target = to_target;
    target_distance_sum += to_target;
    centroid_distance_sum += to_centroid;
    max_target_distance = std::max(max_target_distance, to_target);
  }

  float const avg_target_distance =
      members.empty()
          ? 0.0F
          : target_distance_sum / static_cast<float>(members.size());
  float const avg_scatter =
      members.empty()
          ? 0.0F
          : centroid_distance_sum / static_cast<float>(members.size());
  float const avg_speed =
      members.empty() ? 0.0F : speed_sum / static_cast<float>(members.size());

  float const near_threshold =
      std::clamp(avg_target_distance * 0.5F, 4.0F, 12.0F);
  if (max_target_distance <= near_threshold) {
    MoveOptions direct_options = options;
    direct_options.group_move = false;

    std::vector<Engine::Core::EntityID> direct_ids;
    std::vector<QVector3D> direct_targets;
    direct_ids.reserve(members.size());
    direct_targets.reserve(members.size());

    for (const auto &member : members) {
      direct_ids.push_back(member.id);
      direct_targets.push_back(member.target);
    }

    moveUnits(world, direct_ids, direct_targets, direct_options);
    return;
  }

  float const scatter_threshold = std::max(avg_scatter, 2.5F);

  std::vector<MemberInfo> regroup_members;
  std::vector<MemberInfo> direct_members;
  regroup_members.reserve(members.size());
  direct_members.reserve(members.size());

  for (const auto &member : members) {
    QVector3D const current_pos(member.transform->position.x, 0.0F,
                                member.transform->position.z);
    float const to_target = member.distance_to_target;
    float const to_centroid = (current_pos - position_centroid).length();
    bool const near_destination = to_target <= near_threshold;
    bool const far_from_group = to_centroid > scatter_threshold * 1.5F;
    bool const fast_unit =
        member.speed >= avg_speed + 0.5F ||
        member.spawn_type == Game::Units::SpawnType::MountedKnight;

    bool should_advance = near_destination;
    if (!should_advance && fast_unit && to_target <= near_threshold * 1.5F) {
      should_advance = true;
    }
    if (!should_advance && far_from_group &&
        to_target <= near_threshold * 2.0F) {
      should_advance = true;
    }

    if (should_advance) {
      direct_members.push_back(member);
    } else {
      regroup_members.push_back(member);
    }
  }

  if (!direct_members.empty()) {
    MoveOptions direct_options = options;
    direct_options.group_move = false;

    std::vector<Engine::Core::EntityID> direct_ids;
    std::vector<QVector3D> direct_targets;
    direct_ids.reserve(direct_members.size());
    direct_targets.reserve(direct_members.size());

    for (const auto &member : direct_members) {
      direct_ids.push_back(member.id);
      direct_targets.push_back(member.target);
    }

    moveUnits(world, direct_ids, direct_targets, direct_options);
  }

  if (regroup_members.size() <= 1) {
    if (!regroup_members.empty()) {
      MoveOptions direct_options = options;
      direct_options.group_move = false;
      std::vector<Engine::Core::EntityID> const single_ids = {
          regroup_members.front().id};
      std::vector<QVector3D> const single_targets = {
          regroup_members.front().target};
      moveUnits(world, single_ids, single_targets, direct_options);
    }
    return;
  }

  members = std::move(regroup_members);

  QVector3D average(0.0F, 0.0F, 0.0F);
  for (const auto &member : members) {
    average += member.target;
  }
  average /= static_cast<float>(members.size());

  std::size_t leader_index = 0;
  float best_dist_sq = std::numeric_limits<float>::infinity();
  for (std::size_t i = 0; i < members.size(); ++i) {
    float const dist_sq = (members[i].target - average).lengthSquared();
    if (dist_sq < best_dist_sq) {
      best_dist_sq = dist_sq;
      leader_index = i;
    }
  }

  auto &leader = members[leader_index];
  QVector3D const leader_target = leader.target;

  std::vector<MemberInfo *> units_needing_new_path;

  for (auto &member : members) {
    auto *mv = member.movement;

    mv->goal_x = member.target.x();
    mv->goal_y = member.target.z();

    clearPendingRequest(member.id);
    mv->target_x = member.transform->position.x;
    mv->target_y = member.transform->position.z;
    mv->has_target = false;
    mv->vx = 0.0F;
    mv->vz = 0.0F;
    mv->clear_path();
    mv->path_pending = false;
    mv->pending_request_id = 0;
    units_needing_new_path.push_back(&member);
  }

  if (units_needing_new_path.empty()) {
    return;
  }

  if (!s_pathfinder) {
    for (auto *member : units_needing_new_path) {
      member->movement->target_x = member->target.x();
      member->movement->target_y = member->target.z();
      member->movement->has_target = true;
    }
    return;
  }

  Point const start =
      world_to_grid(leader.transform->position.x, leader.transform->position.z);
  Point const end = world_to_grid(leader_target.x(), leader_target.z());

  if (start == end) {
    for (auto *member : units_needing_new_path) {
      member->movement->target_x = member->target.x();
      member->movement->target_y = member->target.z();
      member->movement->has_target = true;
    }
    return;
  }

  int const dx = std::abs(end.x - start.x);
  int const dz = std::abs(end.y - start.y);
  bool use_direct_path = (dx + dz) <= CommandService::DIRECT_PATH_THRESHOLD;
  if (!options.allow_direct_fallback) {
    use_direct_path = false;
  }

  if (use_direct_path) {
    for (auto *member : units_needing_new_path) {
      member->movement->target_x = member->target.x();
      member->movement->target_y = member->target.z();
      member->movement->has_target = true;

      member->movement->time_since_last_path_request = 0.0F;
      member->movement->last_goal_x = member->target.x();
      member->movement->last_goal_y = member->target.z();
    }
    return;
  }

  std::uint64_t const request_id =
      s_nextRequestId.fetch_add(1, std::memory_order_relaxed);

  for (auto *member : units_needing_new_path) {
    member->movement->path_pending = true;
    member->movement->pending_request_id = request_id;

    member->movement->time_since_last_path_request = 0.0F;
    member->movement->last_goal_x = member->target.x();
    member->movement->last_goal_y = member->target.z();
  }

<<<<<<< HEAD
  Point const start = world_to_grid(leader_pos.x(), leader_pos.z());
  Point const end = world_to_grid(leader_target.x(), leader_target.z());

=======
>>>>>>> 41da73a8
  float const unit_radius = get_unit_radius(world, leader.id);

  PendingPathRequest pending;
  pending.entity_id = leader.id;
  pending.target = leader_target;
  pending.options = options;
  pending.unit_radius = unit_radius;
  pending.group_members.reserve(units_needing_new_path.size());
  pending.group_targets.reserve(units_needing_new_path.size());
  for (const auto *member : units_needing_new_path) {
    pending.group_members.push_back(member->id);
    pending.group_targets.push_back(member->target);
  }

  {
    std::lock_guard<std::mutex> const lock(s_pendingMutex);
    s_pendingRequests[request_id] = std::move(pending);
    for (const auto *member : units_needing_new_path) {
      s_entityToRequest[member->id] = request_id;
    }
  }

  s_pathfinder->submitPathRequest(request_id, start, end, unit_radius);
}

void CommandService::process_path_results(Engine::Core::World &world) {
  if (!s_pathfinder) {
    return;
  }

  auto results = s_pathfinder->fetchCompletedPaths();
  if (results.empty()) {
    return;
  }

  for (auto &result : results) {
    PendingPathRequest request_info;
    bool found = false;

    {
      std::lock_guard<std::mutex> const lock(s_pendingMutex);
      auto pending_it = s_pendingRequests.find(result.request_id);
      if (pending_it != s_pendingRequests.end()) {
        request_info = pending_it->second;
        s_pendingRequests.erase(pending_it);

        found = true;
      }
    }

    if (!found) {
      continue;
    }

    const auto &path_points = result.path;

    const float skip_threshold_sq = CommandService::WAYPOINT_SKIP_THRESHOLD_SQ;
    const bool has_path = path_points.size() > 1;

    auto apply_to_member = [&](Engine::Core::EntityID member_id,
                               const QVector3D &target,
                               const QVector3D &offset) {
      auto *member_entity = world.get_entity(member_id);
      if (member_entity == nullptr) {
        return;
      }

      auto *movement_component =
          member_entity->get_component<Engine::Core::MovementComponent>();
      if (movement_component == nullptr) {
        return;
      }

      auto *member_transform =
          member_entity->get_component<Engine::Core::TransformComponent>();
      if (member_transform == nullptr) {
        return;
      }

      if (!movement_component->path_pending ||
          movement_component->pending_request_id != result.request_id) {
        movement_component->path_pending = false;
        movement_component->pending_request_id = 0;
        return;
      }

      movement_component->path_pending = false;
      movement_component->pending_request_id = 0;
      movement_component->clear_path();
      movement_component->goal_x = target.x();
      movement_component->goal_y = target.z();
      movement_component->vx = 0.0F;
      movement_component->vz = 0.0F;

      if (has_path) {
        movement_component->path.reserve(path_points.size() - 1);
        for (size_t idx = 1; idx < path_points.size(); ++idx) {
          QVector3D const world_pos = gridToWorld(path_points[idx]);
          movement_component->path.emplace_back(world_pos.x() + offset.x(),
                                                world_pos.z() + offset.z());
        }

        while (movement_component->has_waypoints()) {
          const auto &wp = movement_component->current_waypoint();
          float const dx = wp.first - member_transform->position.x;
          float const dz = wp.second - member_transform->position.z;
          if (dx * dx + dz * dz <= skip_threshold_sq) {
            movement_component->advance_waypoint();
          } else {
            break;
          }
        }

        if (movement_component->has_waypoints()) {
          const auto &wp = movement_component->current_waypoint();
          movement_component->target_x = wp.first;
          movement_component->target_y = wp.second;
          movement_component->has_target = true;
          return;
        }
      }

      if (request_info.options.allow_direct_fallback) {
        movement_component->target_x = target.x();
        movement_component->target_y = target.z();
        movement_component->has_target = true;
      } else {
        movement_component->has_target = false;
      }
    };

    auto remove_entry = [&](Engine::Core::EntityID id) {
      auto entry = s_entityToRequest.find(id);
      if (entry != s_entityToRequest.end() &&
          entry->second == result.request_id) {
        s_entityToRequest.erase(entry);
      }
    };

    {
      std::lock_guard<std::mutex> const lock(s_pendingMutex);
      remove_entry(request_info.entity_id);
      for (auto member_id : request_info.group_members) {
        remove_entry(member_id);
      }
    }

    QVector3D leader_target = request_info.target;
    std::vector<Engine::Core::EntityID> processed;
    processed.reserve(request_info.group_members.size() + 1);

    auto add_member = [&](Engine::Core::EntityID id, const QVector3D &target) {
      if (std::find(processed.begin(), processed.end(), id) !=
          processed.end()) {
        return;
      }
      QVector3D const offset = target - leader_target;
      apply_to_member(id, target, offset);
      processed.push_back(id);
    };

    add_member(request_info.entity_id, leader_target);

    if (!request_info.group_members.empty()) {
      const std::size_t count = request_info.group_members.size();
      for (std::size_t idx = 0; idx < count; ++idx) {
        auto member_id = request_info.group_members[idx];
        QVector3D const target = (idx < request_info.group_targets.size())
                                     ? request_info.group_targets[idx]
                                     : leader_target;
        add_member(member_id, target);
      }
    }
  }
}

void CommandService::attack_target(
    Engine::Core::World &world,
    const std::vector<Engine::Core::EntityID> &units,
    Engine::Core::EntityID target_id, bool should_chase) {
  if (target_id == 0) {
    return;
  }
  for (auto unit_id : units) {
    auto *e = world.get_entity(unit_id);
    if (e == nullptr) {
      continue;
    }

    auto *hold_mode = e->get_component<Engine::Core::HoldModeComponent>();
    if ((hold_mode != nullptr) && hold_mode->active) {

      hold_mode->active = false;
      hold_mode->exit_cooldown = hold_mode->stand_up_duration;
    }

    auto *guard_mode = e->get_component<Engine::Core::GuardModeComponent>();
    if ((guard_mode != nullptr) && guard_mode->active) {
      guard_mode->active = false;
    }

    auto *formation_mode =
        e->get_component<Engine::Core::FormationModeComponent>();
    if ((formation_mode != nullptr) && formation_mode->active) {
      formation_mode->active = false;
    }

    auto *attack_target =
        e->get_component<Engine::Core::AttackTargetComponent>();
    if (attack_target == nullptr) {
      attack_target = e->add_component<Engine::Core::AttackTargetComponent>();
    }
    if (attack_target == nullptr) {
      continue;
    }

    attack_target->target_id = target_id;
    attack_target->should_chase = should_chase;

    if (!should_chase) {
      continue;
    }

    auto *target_ent = world.get_entity(target_id);
    if (target_ent == nullptr) {
      continue;
    }

    auto *t_trans =
        target_ent->get_component<Engine::Core::TransformComponent>();
    auto *att_trans = e->get_component<Engine::Core::TransformComponent>();
    if ((t_trans == nullptr) || (att_trans == nullptr)) {
      continue;
    }

    QVector3D const target_pos(t_trans->position.x, 0.0F, t_trans->position.z);
    QVector3D const attacker_pos(att_trans->position.x, 0.0F,
                                 att_trans->position.z);

    QVector3D desired_pos = target_pos;

    float range = 2.0F;
    bool is_ranged_unit = false;
    if (auto *atk = e->get_component<Engine::Core::AttackComponent>()) {
      range = std::max(0.1F, atk->range);
      if (atk->can_ranged && atk->range > atk->melee_range * 1.5F) {
        is_ranged_unit = true;
      }
    }

    QVector3D direction = target_pos - attacker_pos;
    float const distance = direction.length();
    if (distance > 0.001F) {
      direction /= distance;
      if (target_ent->has_component<Engine::Core::BuildingComponent>()) {
        float const scale_x = t_trans->scale.x;
        float const scale_z = t_trans->scale.z;
        float const target_radius = std::max(scale_x, scale_z) * 0.5F;
        float const desired_distance =
            target_radius + std::max(range - 0.2F, 0.2F);
        if (distance > desired_distance + 0.15F) {
          desired_pos = target_pos - direction * desired_distance;
        }
      } else {
        float desired_distance = std::max(range - 0.2F, 0.2F);
        if (is_ranged_unit) {
          desired_distance = range * 0.85F;
        }
        if (distance > desired_distance + 0.15F) {
          desired_pos = target_pos - direction * desired_distance;
        }
      }
    }

    CommandService::MoveOptions opts;
    opts.clear_attack_intent = false;
    opts.allow_direct_fallback = true;
    std::vector<Engine::Core::EntityID> const unit_ids = {unit_id};
    std::vector<QVector3D> const move_targets = {desired_pos};
    CommandService::moveUnits(world, unit_ids, move_targets, opts);

    auto *mv = e->get_component<Engine::Core::MovementComponent>();
    if (mv == nullptr) {
      mv = e->add_component<Engine::Core::MovementComponent>();
    }
    if (mv != nullptr) {

      mv->target_x = desired_pos.x();
      mv->target_y = desired_pos.z();
      mv->goal_x = desired_pos.x();
      mv->goal_y = desired_pos.z();
      mv->has_target = true;
      mv->clear_path();
    }
  }
}

} // namespace Game::Systems<|MERGE_RESOLUTION|>--- conflicted
+++ resolved
@@ -723,12 +723,9 @@
     member->movement->last_goal_y = member->target.z();
   }
 
-<<<<<<< HEAD
   Point const start = world_to_grid(leader_pos.x(), leader_pos.z());
   Point const end = world_to_grid(leader_target.x(), leader_target.z());
 
-=======
->>>>>>> 41da73a8
   float const unit_radius = get_unit_radius(world, leader.id);
 
   PendingPathRequest pending;
