--- conflicted
+++ resolved
@@ -39,19 +39,11 @@
 
 private:
   auto open(QString *out_error = nullptr) const -> bool;
-<<<<<<< HEAD
-  auto ensureSchema(QString *out_error = nullptr) const -> bool;
-  auto createBaseSchema(QString *out_error = nullptr) const -> bool;
-  auto migrate_schema(int fromVersion,
-                      QString *out_error = nullptr) const -> bool;
-  auto schemaVersion(QString *out_error = nullptr) const -> int;
-=======
   auto ensure_schema(QString *out_error = nullptr) const -> bool;
   auto create_base_schema(QString *out_error = nullptr) const -> bool;
   auto migrate_schema(int from_version,
                       QString *out_error = nullptr) const -> bool;
   auto schema_version(QString *out_error = nullptr) const -> int;
->>>>>>> 3d5628a2
   auto set_schema_version(int version,
                           QString *out_error = nullptr) const -> bool;
   auto migrate_to_2(QString *out_error = nullptr) const -> bool;
