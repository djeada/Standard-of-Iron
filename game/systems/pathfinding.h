--- conflicted
+++ resolved
@@ -59,15 +59,9 @@
   void mark_building_region_dirty(float center_x, float center_z, float width,
                                float depth);
 
-<<<<<<< HEAD
   auto find_path(const Point &start, const Point &end) -> std::vector<Point>;
   auto find_path(const Point &start, const Point &end, float unit_radius)
       -> std::vector<Point>;
-=======
-  auto findPath(const Point &start, const Point &end) -> std::vector<Point>;
-  auto findPath(const Point &start, const Point &end,
-                float unit_radius) -> std::vector<Point>;
->>>>>>> 41da73a8
 
   auto find_path_async(const Point &start,
                      const Point &end) -> std::future<std::vector<Point>>;
@@ -89,17 +83,10 @@
                                           float unit_radius = 0.0F) -> Point;
 
 private:
-<<<<<<< HEAD
   auto find_path_internal(const Point &start, const Point &end)
       -> std::vector<Point>;
   auto find_path_internal(const Point &start, const Point &end, float unit_radius)
       -> std::vector<Point>;
-=======
-  auto findPathInternal(const Point &start,
-                        const Point &end) -> std::vector<Point>;
-  auto findPathInternal(const Point &start, const Point &end,
-                        float unit_radius) -> std::vector<Point>;
->>>>>>> 41da73a8
 
   static auto calculate_heuristic(const Point &a, const Point &b) -> int;
 
