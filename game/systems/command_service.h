--- conflicted
+++ resolved
@@ -39,20 +39,9 @@
   static auto get_unit_radius(Engine::Core::World &world,
                               Engine::Core::EntityID entity_id) -> float;
 
-<<<<<<< HEAD
-  static auto worldToGrid(float world_x, float world_z) -> Point;
-  static auto gridToWorld(const Point &gridPos) -> QVector3D;
-  static auto get_unit_radius(Engine::Core::World &world,
-                              Engine::Core::EntityID entity_id) -> float;
-
-  static void moveUnits(Engine::Core::World &world,
-                        const std::vector<Engine::Core::EntityID> &units,
-                        const std::vector<QVector3D> &targets);
-=======
   static void move_units(Engine::Core::World &world,
                          const std::vector<Engine::Core::EntityID> &units,
                          const std::vector<QVector3D> &targets);
->>>>>>> ebfdd301
 
   static void move_units(Engine::Core::World &world,
                          const std::vector<Engine::Core::EntityID> &units,
@@ -71,13 +60,8 @@
     Engine::Core::EntityID entity_id{};
     QVector3D target;
     MoveOptions options;
-<<<<<<< HEAD
-    std::vector<Engine::Core::EntityID> groupMembers;
-    std::vector<QVector3D> groupTargets;
-=======
     std::vector<Engine::Core::EntityID> group_members;
     std::vector<QVector3D> group_targets;
->>>>>>> ebfdd301
     float unit_radius{0.0F};
   };
 
@@ -88,19 +72,11 @@
       s_entityToRequest;
   static std::mutex s_pendingMutex;
   static std::atomic<std::uint64_t> s_nextRequestId;
-<<<<<<< HEAD
-  static void clearPendingRequest(Engine::Core::EntityID entity_id);
-  static void moveGroup(Engine::Core::World &world,
-                        const std::vector<Engine::Core::EntityID> &units,
-                        const std::vector<QVector3D> &targets,
-                        const MoveOptions &options);
-=======
   static void clear_pending_request(Engine::Core::EntityID entity_id);
   static void move_group(Engine::Core::World &world,
                          const std::vector<Engine::Core::EntityID> &units,
                          const std::vector<QVector3D> &targets,
                          const MoveOptions &options);
->>>>>>> ebfdd301
 };
 
 } // namespace Game::Systems