--- conflicted
+++ resolved
@@ -114,13 +114,8 @@
   if (auto *t = entity.get_component<Engine::Core::TransformComponent>()) {
     QVector3D const center(t->position.x, t->position.y, t->position.z);
     const auto &cam_config = Game::GameConfig::instance().camera();
-<<<<<<< HEAD
-    camera.set_rts_view(center, cam_config.defaultDistance,
-                      cam_config.defaultPitch, cam_config.defaultYaw);
-=======
-    camera.setRTSView(center, cam_config.default_distance,
-                      cam_config.default_pitch, cam_config.default_yaw);
->>>>>>> 09fe5dae
+    camera.set_rts_view(center, cam_config.default_distance,
+                        cam_config.default_pitch, cam_config.default_yaw);
   }
 }
 
