#include "pathfinding.h"
#include "../map/terrain_service.h"
#include "building_collision_registry.h"
#include "map/terrain.h"
#include <algorithm>
#include <array>
#include <atomic>
#include <cmath>
#include <cstddef>
#include <cstdint>
#include <future>
#include <limits>
#include <mutex>
#include <utility>
#include <vector>

namespace Game::Systems {

Pathfinding::Pathfinding(int width, int height)
    : m_width(width), m_height(height) {
  m_obstacles.resize(height, std::vector<std::uint8_t>(width, 0));
  ensure_working_buffers();
  m_obstaclesDirty.store(true, std::memory_order_release);
  m_fullUpdateRequired = true;
  m_workerThread = std::thread(&Pathfinding::worker_loop, this);
}

Pathfinding::~Pathfinding() {
  m_stopWorker.store(true, std::memory_order_release);
  m_requestCondition.notify_all();
  if (m_workerThread.joinable()) {
    m_workerThread.join();
  }
}

void Pathfinding::set_grid_offset(float offset_x, float offset_z) {
  m_gridOffsetX = offset_x;
  m_gridOffsetZ = offset_z;
}

void Pathfinding::set_obstacle(int x, int y, bool isObstacle) {
  if (x >= 0 && x < m_width && y >= 0 && y < m_height) {
    m_obstacles[y][x] = static_cast<std::uint8_t>(isObstacle);
  }
}

auto Pathfinding::is_walkable(int x, int y) const -> bool {
  if (x < 0 || x >= m_width || y < 0 || y >= m_height) {
    return false;
  }
  return m_obstacles[y][x] == 0;
}

auto Pathfinding::is_walkable_with_radius(int x, int y,
                                          float unit_radius) const -> bool {
  if (unit_radius <= 0.5F) {
<<<<<<< HEAD
    return isWalkable(x, y);
=======
    return is_walkable(x, y);
>>>>>>> ebfdd301
  }

  int const radius_cells = static_cast<int>(std::ceil(unit_radius));

  for (int dy = -radius_cells; dy <= radius_cells; ++dy) {
    for (int dx = -radius_cells; dx <= radius_cells; ++dx) {
      int const check_x = x + dx;
      int const check_y = y + dy;

      float const dist_sq = static_cast<float>(dx * dx + dy * dy);
      if (dist_sq > unit_radius * unit_radius) {
        continue;
      }

<<<<<<< HEAD
      if (!isWalkable(check_x, check_y)) {
=======
      if (!is_walkable(check_x, check_y)) {
>>>>>>> ebfdd301
        return false;
      }
    }
  }

  return true;
}

<<<<<<< HEAD
void Pathfinding::markObstaclesDirty() {
=======
void Pathfinding::mark_obstacles_dirty() {
>>>>>>> ebfdd301
  std::lock_guard<std::mutex> const lock(m_dirtyMutex);
  m_fullUpdateRequired = true;
  m_obstaclesDirty.store(true, std::memory_order_release);
}

void Pathfinding::mark_region_dirty(int min_x, int max_x, int min_z,
                                    int max_z) {

  min_x = std::max(0, min_x);
  max_x = std::min(m_width - 1, max_x);
  min_z = std::max(0, min_z);
  max_z = std::min(m_height - 1, max_z);

  if (min_x > max_x || min_z > max_z) {
    return;
  }

  std::lock_guard<std::mutex> const lock(m_dirtyMutex);
  m_dirtyRegions.emplace_back(min_x, max_x, min_z, max_z);
  m_obstaclesDirty.store(true, std::memory_order_release);
}

void Pathfinding::mark_building_region_dirty(float center_x, float center_z,
                                             float width, float depth) {
  float const padding = BuildingCollisionRegistry::get_grid_padding();
  float const half_width = width / 2.0F + padding;
  float const half_depth = depth / 2.0F + padding;

  int const min_x =
      static_cast<int>(std::floor(center_x - half_width - m_gridOffsetX));
  int const max_x =
      static_cast<int>(std::ceil(center_x + half_width - m_gridOffsetX));
  int const min_z =
      static_cast<int>(std::floor(center_z - half_depth - m_gridOffsetZ));
  int const max_z =
      static_cast<int>(std::ceil(center_z + half_depth - m_gridOffsetZ));

  mark_region_dirty(min_x, max_x, min_z, max_z);
}

void Pathfinding::process_dirty_regions() {
  std::vector<DirtyRegion> regions_to_process;

  {
    std::lock_guard<std::mutex> const lock(m_dirtyMutex);
    if (m_fullUpdateRequired) {

      m_dirtyRegions.clear();
      m_fullUpdateRequired = false;

      for (auto &row : m_obstacles) {
        std::fill(row.begin(), row.end(), static_cast<std::uint8_t>(0));
      }

      auto &terrain_service = Game::Map::TerrainService::instance();
      if (terrain_service.is_initialized()) {
        const Game::Map::TerrainHeightMap *height_map =
            terrain_service.get_height_map();
        const int terrain_width =
            (height_map != nullptr) ? height_map->getWidth() : 0;
        const int terrain_height =
            (height_map != nullptr) ? height_map->getHeight() : 0;

        for (int z = 0; z < m_height; ++z) {
          for (int x = 0; x < m_width; ++x) {
            bool blocked = false;
            if (x < terrain_width && z < terrain_height) {
              blocked = !terrain_service.is_walkable(x, z);
            } else {
              blocked = true;
            }

            if (blocked) {
              m_obstacles[z][x] = static_cast<std::uint8_t>(1);
            }
          }
        }
      }

      auto &registry = BuildingCollisionRegistry::instance();
      const auto &buildings = registry.get_all_buildings();

      for (const auto &building : buildings) {
        auto cells =
            Game::Systems::BuildingCollisionRegistry::get_occupied_grid_cells(
                building, m_gridCellSize);
        for (const auto &cell : cells) {
          int const grid_x =
              static_cast<int>(std::round(cell.first - m_gridOffsetX));
          int const grid_z =
              static_cast<int>(std::round(cell.second - m_gridOffsetZ));

          if (grid_x >= 0 && grid_x < m_width && grid_z >= 0 &&
              grid_z < m_height) {
            m_obstacles[grid_z][grid_x] = static_cast<std::uint8_t>(1);
          }
        }
      }

      return;
    }

    regions_to_process = std::move(m_dirtyRegions);
    m_dirtyRegions.clear();
  }

  if (regions_to_process.empty()) {
    return;
  }

  for (const auto &region : regions_to_process) {
    update_region(region.min_x, region.max_x, region.min_z, region.max_z);
  }
}

void Pathfinding::update_region(int min_x, int max_x, int min_z, int max_z) {
  auto &terrain_service = Game::Map::TerrainService::instance();
  const Game::Map::TerrainHeightMap *height_map = nullptr;
  int terrain_width = 0;
  int terrain_height = 0;

  if (terrain_service.is_initialized()) {
    height_map = terrain_service.get_height_map();
    terrain_width = (height_map != nullptr) ? height_map->getWidth() : 0;
    terrain_height = (height_map != nullptr) ? height_map->getHeight() : 0;
  }

  for (int z = min_z; z <= max_z; ++z) {
    for (int x = min_x; x <= max_x; ++x) {
      bool blocked = false;
      if (x >= 0 && x < terrain_width && z >= 0 && z < terrain_height) {
        blocked = !terrain_service.is_walkable(x, z);
      } else if (terrain_service.is_initialized()) {

        blocked = true;
      }
      m_obstacles[z][x] = static_cast<std::uint8_t>(blocked ? 1 : 0);
    }
  }

  auto &registry = BuildingCollisionRegistry::instance();
  const auto &buildings = registry.get_all_buildings();

  for (const auto &building : buildings) {
    auto cells =
        Game::Systems::BuildingCollisionRegistry::get_occupied_grid_cells(
            building, m_gridCellSize);
    for (const auto &cell : cells) {
      int const grid_x =
          static_cast<int>(std::round(cell.first - m_gridOffsetX));
      int const grid_z =
          static_cast<int>(std::round(cell.second - m_gridOffsetZ));

      if (grid_x >= min_x && grid_x <= max_x && grid_z >= min_z &&
          grid_z <= max_z && grid_x >= 0 && grid_x < m_width && grid_z >= 0 &&
          grid_z < m_height) {
        m_obstacles[grid_z][grid_x] = static_cast<std::uint8_t>(1);
      }
    }
  }
}

void Pathfinding::update_building_obstacles() {

  if (!m_obstaclesDirty.load(std::memory_order_acquire)) {
    return;
  }

  std::lock_guard<std::mutex> const lock(m_mutex);

  if (!m_obstaclesDirty.load(std::memory_order_acquire)) {
    return;
  }

  process_dirty_regions();

  m_obstaclesDirty.store(false, std::memory_order_release);
}

auto Pathfinding::find_path(const Point &start,
                            const Point &end) -> std::vector<Point> {

  if (m_obstaclesDirty.load(std::memory_order_acquire)) {
    update_building_obstacles();
  }

  std::lock_guard<std::mutex> const lock(m_mutex);
  return find_path_internal(start, end);
}

<<<<<<< HEAD
auto Pathfinding::findPath(const Point &start, const Point &end,
                           float unit_radius) -> std::vector<Point> {

  if (m_obstaclesDirty.load(std::memory_order_acquire)) {
    updateBuildingObstacles();
  }

  std::lock_guard<std::mutex> const lock(m_mutex);
  return findPathInternal(start, end, unit_radius);
}

auto Pathfinding::findPathAsync(const Point &start, const Point &end)
=======
auto Pathfinding::find_path(const Point &start, const Point &end,
                            float unit_radius) -> std::vector<Point> {

  if (m_obstaclesDirty.load(std::memory_order_acquire)) {
    update_building_obstacles();
  }

  std::lock_guard<std::mutex> const lock(m_mutex);
  return find_path_internal(start, end, unit_radius);
}

auto Pathfinding::find_path_async(const Point &start, const Point &end)
>>>>>>> ebfdd301
    -> std::future<std::vector<Point>> {
  return std::async(std::launch::async,
                    [this, start, end]() { return find_path(start, end); });
}

void Pathfinding::submit_path_request(std::uint64_t request_id,
                                      const Point &start, const Point &end) {
  {
    std::lock_guard<std::mutex> const lock(m_requestMutex);
    m_requestQueue.push({request_id, start, end, 0.0F});
<<<<<<< HEAD
  }
  m_requestCondition.notify_one();
}

void Pathfinding::submitPathRequest(std::uint64_t request_id,
                                    const Point &start, const Point &end,
                                    float unit_radius) {
  {
    std::lock_guard<std::mutex> const lock(m_requestMutex);
    m_requestQueue.push({request_id, start, end, unit_radius});
=======
>>>>>>> ebfdd301
  }
  m_requestCondition.notify_one();
}

void Pathfinding::submit_path_request(std::uint64_t request_id,
                                      const Point &start, const Point &end,
                                      float unit_radius) {
  {
    std::lock_guard<std::mutex> const lock(m_requestMutex);
    m_requestQueue.push({request_id, start, end, unit_radius});
  }
  m_requestCondition.notify_one();
}

auto Pathfinding::fetch_completed_paths()
    -> std::vector<Pathfinding::PathResult> {
  std::vector<PathResult> results;
  std::lock_guard<std::mutex> const lock(m_resultMutex);
  while (!m_resultQueue.empty()) {
    results.push_back(std::move(m_resultQueue.front()));
    m_resultQueue.pop();
  }
  return results;
}

<<<<<<< HEAD
auto Pathfinding::findPathInternal(const Point &start,
                                   const Point &end) -> std::vector<Point> {
  return findPathInternal(start, end, 0.0F);
}

auto Pathfinding::findPathInternal(const Point &start, const Point &end,
                                   float unit_radius) -> std::vector<Point> {
  ensureWorkingBuffers();

  auto const isWalkableFunc = [this, unit_radius](int x, int y) -> bool {
    if (unit_radius <= 0.5F) {
      return isWalkable(x, y);
=======
auto Pathfinding::find_path_internal(const Point &start,
                                     const Point &end) -> std::vector<Point> {
  return find_path_internal(start, end, 0.0F);
}

auto Pathfinding::find_path_internal(const Point &start, const Point &end,
                                     float unit_radius) -> std::vector<Point> {
  ensure_working_buffers();

  auto const is_walkableFunc = [this, unit_radius](int x, int y) -> bool {
    if (unit_radius <= 0.5F) {
      return is_walkable(x, y);
>>>>>>> ebfdd301
    }
    return is_walkable_with_radius(x, y, unit_radius);
  };

<<<<<<< HEAD
  if (!isWalkableFunc(start.x, start.y) || !isWalkableFunc(end.x, end.y)) {
=======
  if (!is_walkableFunc(start.x, start.y) || !is_walkableFunc(end.x, end.y)) {
>>>>>>> ebfdd301
    return {};
  }

  const int start_idx = toIndex(start);
  const int end_idx = toIndex(end);

  if (start_idx == end_idx) {
    return {start};
  }

  const std::uint32_t generation = next_generation();

  m_openHeap.clear();

  set_g_cost(start_idx, generation, 0);
  set_parent(start_idx, generation, start_idx);

  push_open_node({start_idx, calculate_heuristic(start, end), 0});

  const int max_iterations = std::max(m_width * m_height, 1);
  int iterations = 0;

  int final_cost = -1;

  while (!m_openHeap.empty() && iterations < max_iterations) {
    ++iterations;

    QueueNode const current = pop_open_node();

    if (current.g_cost > get_g_cost(current.index, generation)) {
      continue;
    }

    if (is_closed(current.index, generation)) {
      continue;
    }

    set_closed(current.index, generation);

    if (current.index == end_idx) {
      final_cost = current.g_cost;
      break;
    }

    const Point current_point = toPoint(current.index);
    std::array<Point, 8> neighbors{};
    const std::size_t neighbor_count =
        collect_neighbors(current_point, neighbors);

    for (std::size_t i = 0; i < neighbor_count; ++i) {
      const Point &neighbor = neighbors[i];
<<<<<<< HEAD
      if (!isWalkableFunc(neighbor.x, neighbor.y)) {
=======
      if (!is_walkableFunc(neighbor.x, neighbor.y)) {
>>>>>>> ebfdd301
        continue;
      }

      const int neighbor_idx = toIndex(neighbor);
      if (is_closed(neighbor_idx, generation)) {
        continue;
      }

      const int tentative_gcost = current.g_cost + 1;
      if (tentative_gcost >= get_g_cost(neighbor_idx, generation)) {
        continue;
      }

      set_g_cost(neighbor_idx, generation, tentative_gcost);
      set_parent(neighbor_idx, generation, current.index);

      const int h_cost = calculate_heuristic(neighbor, end);
      push_open_node({neighbor_idx, tentative_gcost + h_cost, tentative_gcost});
    }
  }

  if (final_cost < 0) {
    return {};
  }

  std::vector<Point> path;
  path.reserve(final_cost + 1);
  build_path(start_idx, end_idx, generation, final_cost + 1, path);
  return path;
}

auto Pathfinding::calculate_heuristic(const Point &a, const Point &b) -> int {
  return std::abs(a.x - b.x) + std::abs(a.y - b.y);
}

void Pathfinding::ensure_working_buffers() {
  const std::size_t total_cells =
      static_cast<std::size_t>(m_width) * static_cast<std::size_t>(m_height);

  if (m_closedGeneration.size() != total_cells) {
    m_closedGeneration.assign(total_cells, 0);
    m_gCostGeneration.assign(total_cells, 0);
    m_gCostValues.assign(total_cells, std::numeric_limits<int>::max());
    m_parentGeneration.assign(total_cells, 0);
    m_parentValues.assign(total_cells, -1);
  }

  const std::size_t min_open_capacity =
      std::max<std::size_t>(total_cells / 8, 64);
  if (m_openHeap.capacity() < min_open_capacity) {
    m_openHeap.reserve(min_open_capacity);
  }
}

auto Pathfinding::next_generation() -> std::uint32_t {
  auto next = ++m_generationCounter;
  if (next == 0) {
    reset_generations();
    next = ++m_generationCounter;
  }
  return next;
}

void Pathfinding::reset_generations() {
  std::fill(m_closedGeneration.begin(), m_closedGeneration.end(), 0);
  std::fill(m_gCostGeneration.begin(), m_gCostGeneration.end(), 0);
  std::fill(m_parentGeneration.begin(), m_parentGeneration.end(), 0);
  std::fill(m_gCostValues.begin(), m_gCostValues.end(),
            std::numeric_limits<int>::max());
  std::fill(m_parentValues.begin(), m_parentValues.end(), -1);
  m_generationCounter = 0;
}

auto Pathfinding::is_closed(int index, std::uint32_t generation) const -> bool {
  return index >= 0 &&
         static_cast<std::size_t>(index) < m_closedGeneration.size() &&
         m_closedGeneration[static_cast<std::size_t>(index)] == generation;
}

void Pathfinding::set_closed(int index, std::uint32_t generation) {
  if (index >= 0 &&
      static_cast<std::size_t>(index) < m_closedGeneration.size()) {
    m_closedGeneration[static_cast<std::size_t>(index)] = generation;
  }
}

auto Pathfinding::get_g_cost(int index, std::uint32_t generation) const -> int {
  if (index < 0 ||
      static_cast<std::size_t>(index) >= m_gCostGeneration.size()) {
    return std::numeric_limits<int>::max();
  }
  if (m_gCostGeneration[static_cast<std::size_t>(index)] == generation) {
    return m_gCostValues[static_cast<std::size_t>(index)];
  }
  return std::numeric_limits<int>::max();
}

void Pathfinding::set_g_cost(int index, std::uint32_t generation, int cost) {
  if (index >= 0 &&
      static_cast<std::size_t>(index) < m_gCostGeneration.size()) {
    const auto idx = static_cast<std::size_t>(index);
    m_gCostGeneration[idx] = generation;
    m_gCostValues[idx] = cost;
  }
}

auto Pathfinding::has_parent(int index,
                             std::uint32_t generation) const -> bool {
  return index >= 0 &&
         static_cast<std::size_t>(index) < m_parentGeneration.size() &&
         m_parentGeneration[static_cast<std::size_t>(index)] == generation;
}

auto Pathfinding::get_parent(int index, std::uint32_t generation) const -> int {
  if (has_parent(index, generation)) {
    return m_parentValues[static_cast<std::size_t>(index)];
  }
  return -1;
}

void Pathfinding::set_parent(int index, std::uint32_t generation,
                             int parentIndex) {
  if (index >= 0 &&
      static_cast<std::size_t>(index) < m_parentGeneration.size()) {
    const auto idx = static_cast<std::size_t>(index);
    m_parentGeneration[idx] = generation;
    m_parentValues[idx] = parentIndex;
  }
}

auto Pathfinding::collect_neighbors(
    const Point &point, std::array<Point, 8> &buffer) const -> std::size_t {
  std::size_t count = 0;
  for (int dx = -1; dx <= 1; ++dx) {
    for (int dy = -1; dy <= 1; ++dy) {
      if (dx == 0 && dy == 0) {
        continue;
      }

      const int x = point.x + dx;
      const int y = point.y + dy;

      if (x < 0 || x >= m_width || y < 0 || y >= m_height) {
        continue;
      }

      if (dx != 0 && dy != 0) {
        if (!is_walkable(point.x + dx, point.y) ||
            !is_walkable(point.x, point.y + dy)) {
          continue;
        }
      }

      buffer[count++] = Point{x, y};
    }
  }
  return count;
}

void Pathfinding::build_path(int start_index, int end_index,
                             std::uint32_t generation, int expected_length,
                             std::vector<Point> &out_path) const {
  out_path.clear();
  if (expected_length > 0) {
    out_path.reserve(static_cast<std::size_t>(expected_length));
  }
  int current = end_index;

  while (current >= 0) {
    out_path.push_back(toPoint(current));
    if (current == start_index) {
      std::reverse(out_path.begin(), out_path.end());
      return;
    }

    if (!has_parent(current, generation)) {
      out_path.clear();
      return;
    }

    const int parent = get_parent(current, generation);
    if (parent == current || parent < 0) {
      out_path.clear();
      return;
    }
    current = parent;
  }

  out_path.clear();
}

auto Pathfinding::heap_less(const QueueNode &lhs,
                            const QueueNode &rhs) -> bool {
  if (lhs.f_cost != rhs.f_cost) {
    return lhs.f_cost < rhs.f_cost;
  }
  return lhs.g_cost < rhs.g_cost;
}

void Pathfinding::push_open_node(const QueueNode &node) {
  m_openHeap.push_back(node);
  std::size_t index = m_openHeap.size() - 1;
  while (index > 0) {
    std::size_t const parent = (index - 1) / 2;
    if (heap_less(m_openHeap[parent], m_openHeap[index])) {
      break;
    }
    std::swap(m_openHeap[parent], m_openHeap[index]);
    index = parent;
  }
}

auto Pathfinding::pop_open_node() -> Pathfinding::QueueNode {
  QueueNode top = m_openHeap.front();
  QueueNode const last = m_openHeap.back();
  m_openHeap.pop_back();
  if (!m_openHeap.empty()) {
    m_openHeap[0] = last;
    std::size_t index = 0;
    const std::size_t size = m_openHeap.size();
    while (true) {
      std::size_t const left = index * 2 + 1;
      std::size_t const right = left + 1;
      std::size_t smallest = index;

      if (left < size && !heap_less(m_openHeap[smallest], m_openHeap[left])) {
        smallest = left;
      }
      if (right < size && !heap_less(m_openHeap[smallest], m_openHeap[right])) {
        smallest = right;
      }
      if (smallest == index) {
        break;
      }
      std::swap(m_openHeap[index], m_openHeap[smallest]);
      index = smallest;
    }
  }
  return top;
}

void Pathfinding::worker_loop() {
  while (true) {
    PathRequest request;
    {
      std::unique_lock<std::mutex> lock(m_requestMutex);
      m_requestCondition.wait(lock, [this]() {
        return m_stopWorker.load(std::memory_order_acquire) ||
               !m_requestQueue.empty();
      });

      if (m_stopWorker.load(std::memory_order_acquire) &&
          m_requestQueue.empty()) {
        break;
      }

      request = m_requestQueue.front();
      m_requestQueue.pop();
    }

    auto path = (request.unit_radius > 0.0F)
<<<<<<< HEAD
                    ? findPath(request.start, request.end, request.unit_radius)
                    : findPath(request.start, request.end);
=======
                    ? find_path(request.start, request.end, request.unit_radius)
                    : find_path(request.start, request.end);
>>>>>>> ebfdd301

    {
      std::lock_guard<std::mutex> const lock(m_resultMutex);
      m_resultQueue.push({request.request_id, std::move(path)});
    }
  }
}

auto Pathfinding::find_nearest_walkable_point(const Point &point,
                                              int max_search_radius,
                                              const Pathfinding &pathfinder,
                                              float unit_radius) -> Point {
<<<<<<< HEAD
  auto const isWalkableFunc = [&pathfinder, unit_radius](int x, int y) -> bool {
    if (unit_radius <= 0.5F) {
      return pathfinder.isWalkable(x, y);
=======
  auto const is_walkableFunc = [&pathfinder, unit_radius](int x,
                                                          int y) -> bool {
    if (unit_radius <= 0.5F) {
      return pathfinder.is_walkable(x, y);
>>>>>>> ebfdd301
    }
    return pathfinder.is_walkable_with_radius(x, y, unit_radius);
  };

<<<<<<< HEAD
  if (isWalkableFunc(point.x, point.y)) {
=======
  if (is_walkableFunc(point.x, point.y)) {
>>>>>>> ebfdd301
    return point;
  }

  for (int radius = 1; radius <= max_search_radius; ++radius) {
    for (int dy = -radius; dy <= radius; ++dy) {
      for (int dx = -radius; dx <= radius; ++dx) {
        if (std::abs(dx) != radius && std::abs(dy) != radius) {
          continue;
        }

        int const check_x = point.x + dx;
        int const check_y = point.y + dy;

<<<<<<< HEAD
        if (isWalkableFunc(check_x, check_y)) {
=======
        if (is_walkableFunc(check_x, check_y)) {
>>>>>>> ebfdd301
          return {check_x, check_y};
        }
      }
    }
  }

  return point;
}

} // namespace Game::Systems<|MERGE_RESOLUTION|>--- conflicted
+++ resolved
@@ -54,11 +54,7 @@
 auto Pathfinding::is_walkable_with_radius(int x, int y,
                                           float unit_radius) const -> bool {
   if (unit_radius <= 0.5F) {
-<<<<<<< HEAD
-    return isWalkable(x, y);
-=======
     return is_walkable(x, y);
->>>>>>> ebfdd301
   }
 
   int const radius_cells = static_cast<int>(std::ceil(unit_radius));
@@ -73,11 +69,7 @@
         continue;
       }
 
-<<<<<<< HEAD
-      if (!isWalkable(check_x, check_y)) {
-=======
       if (!is_walkable(check_x, check_y)) {
->>>>>>> ebfdd301
         return false;
       }
     }
@@ -86,11 +78,7 @@
   return true;
 }
 
-<<<<<<< HEAD
-void Pathfinding::markObstaclesDirty() {
-=======
 void Pathfinding::mark_obstacles_dirty() {
->>>>>>> ebfdd301
   std::lock_guard<std::mutex> const lock(m_dirtyMutex);
   m_fullUpdateRequired = true;
   m_obstaclesDirty.store(true, std::memory_order_release);
@@ -281,20 +269,6 @@
   return find_path_internal(start, end);
 }
 
-<<<<<<< HEAD
-auto Pathfinding::findPath(const Point &start, const Point &end,
-                           float unit_radius) -> std::vector<Point> {
-
-  if (m_obstaclesDirty.load(std::memory_order_acquire)) {
-    updateBuildingObstacles();
-  }
-
-  std::lock_guard<std::mutex> const lock(m_mutex);
-  return findPathInternal(start, end, unit_radius);
-}
-
-auto Pathfinding::findPathAsync(const Point &start, const Point &end)
-=======
 auto Pathfinding::find_path(const Point &start, const Point &end,
                             float unit_radius) -> std::vector<Point> {
 
@@ -307,7 +281,6 @@
 }
 
 auto Pathfinding::find_path_async(const Point &start, const Point &end)
->>>>>>> ebfdd301
     -> std::future<std::vector<Point>> {
   return std::async(std::launch::async,
                     [this, start, end]() { return find_path(start, end); });
@@ -318,19 +291,6 @@
   {
     std::lock_guard<std::mutex> const lock(m_requestMutex);
     m_requestQueue.push({request_id, start, end, 0.0F});
-<<<<<<< HEAD
-  }
-  m_requestCondition.notify_one();
-}
-
-void Pathfinding::submitPathRequest(std::uint64_t request_id,
-                                    const Point &start, const Point &end,
-                                    float unit_radius) {
-  {
-    std::lock_guard<std::mutex> const lock(m_requestMutex);
-    m_requestQueue.push({request_id, start, end, unit_radius});
-=======
->>>>>>> ebfdd301
   }
   m_requestCondition.notify_one();
 }
@@ -356,20 +316,6 @@
   return results;
 }
 
-<<<<<<< HEAD
-auto Pathfinding::findPathInternal(const Point &start,
-                                   const Point &end) -> std::vector<Point> {
-  return findPathInternal(start, end, 0.0F);
-}
-
-auto Pathfinding::findPathInternal(const Point &start, const Point &end,
-                                   float unit_radius) -> std::vector<Point> {
-  ensureWorkingBuffers();
-
-  auto const isWalkableFunc = [this, unit_radius](int x, int y) -> bool {
-    if (unit_radius <= 0.5F) {
-      return isWalkable(x, y);
-=======
 auto Pathfinding::find_path_internal(const Point &start,
                                      const Point &end) -> std::vector<Point> {
   return find_path_internal(start, end, 0.0F);
@@ -382,16 +328,11 @@
   auto const is_walkableFunc = [this, unit_radius](int x, int y) -> bool {
     if (unit_radius <= 0.5F) {
       return is_walkable(x, y);
->>>>>>> ebfdd301
     }
     return is_walkable_with_radius(x, y, unit_radius);
   };
 
-<<<<<<< HEAD
-  if (!isWalkableFunc(start.x, start.y) || !isWalkableFunc(end.x, end.y)) {
-=======
   if (!is_walkableFunc(start.x, start.y) || !is_walkableFunc(end.x, end.y)) {
->>>>>>> ebfdd301
     return {};
   }
 
@@ -443,11 +384,7 @@
 
     for (std::size_t i = 0; i < neighbor_count; ++i) {
       const Point &neighbor = neighbors[i];
-<<<<<<< HEAD
-      if (!isWalkableFunc(neighbor.x, neighbor.y)) {
-=======
       if (!is_walkableFunc(neighbor.x, neighbor.y)) {
->>>>>>> ebfdd301
         continue;
       }
 
@@ -709,13 +646,8 @@
     }
 
     auto path = (request.unit_radius > 0.0F)
-<<<<<<< HEAD
-                    ? findPath(request.start, request.end, request.unit_radius)
-                    : findPath(request.start, request.end);
-=======
                     ? find_path(request.start, request.end, request.unit_radius)
                     : find_path(request.start, request.end);
->>>>>>> ebfdd301
 
     {
       std::lock_guard<std::mutex> const lock(m_resultMutex);
@@ -728,25 +660,15 @@
                                               int max_search_radius,
                                               const Pathfinding &pathfinder,
                                               float unit_radius) -> Point {
-<<<<<<< HEAD
-  auto const isWalkableFunc = [&pathfinder, unit_radius](int x, int y) -> bool {
-    if (unit_radius <= 0.5F) {
-      return pathfinder.isWalkable(x, y);
-=======
   auto const is_walkableFunc = [&pathfinder, unit_radius](int x,
                                                           int y) -> bool {
     if (unit_radius <= 0.5F) {
       return pathfinder.is_walkable(x, y);
->>>>>>> ebfdd301
     }
     return pathfinder.is_walkable_with_radius(x, y, unit_radius);
   };
 
-<<<<<<< HEAD
-  if (isWalkableFunc(point.x, point.y)) {
-=======
   if (is_walkableFunc(point.x, point.y)) {
->>>>>>> ebfdd301
     return point;
   }
 
@@ -760,11 +682,7 @@
         int const check_x = point.x + dx;
         int const check_y = point.y + dy;
 
-<<<<<<< HEAD
-        if (isWalkableFunc(check_x, check_y)) {
-=======
         if (is_walkableFunc(check_x, check_y)) {
->>>>>>> ebfdd301
           return {check_x, check_y};
         }
       }
