#pragma once

#include "../core/system.h"
<<<<<<< HEAD
#include "../core/world.h"
=======

namespace Engine::Core {
class World;
}
>>>>>>> ed3ef429

namespace Game::Systems {

class GuardSystem : public Engine::Core::System {
public:
<<<<<<< HEAD
=======
  GuardSystem() = default;
  ~GuardSystem() override = default;

>>>>>>> ed3ef429
  void update(Engine::Core::World *world, float delta_time) override;
};

} // namespace Game::Systems<|MERGE_RESOLUTION|>--- conflicted
+++ resolved
@@ -1,25 +1,19 @@
 #pragma once
 
 #include "../core/system.h"
-<<<<<<< HEAD
 #include "../core/world.h"
-=======
 
 namespace Engine::Core {
 class World;
 }
->>>>>>> ed3ef429
 
 namespace Game::Systems {
 
 class GuardSystem : public Engine::Core::System {
 public:
-<<<<<<< HEAD
-=======
   GuardSystem() = default;
   ~GuardSystem() override = default;
 
->>>>>>> ed3ef429
   void update(Engine::Core::World *world, float delta_time) override;
 };
 
