--- conflicted
+++ resolved
@@ -1,10 +1,7 @@
 #pragma once
 
 #include "../core/system.h"
-<<<<<<< HEAD
-=======
 #include "../core/world.h"
->>>>>>> 9f11cd9b
 
 namespace Engine::Core {
 class World;
@@ -14,12 +11,9 @@
 
 class GuardSystem : public Engine::Core::System {
 public:
-<<<<<<< HEAD
-=======
   GuardSystem() = default;
   ~GuardSystem() override = default;
 
->>>>>>> 9f11cd9b
   void update(Engine::Core::World *world, float delta_time) override;
 };
 
