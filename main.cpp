--- conflicted
+++ resolved
@@ -38,10 +38,7 @@
 #include "app/core/game_engine.h"
 #include "app/core/language_manager.h"
 #include "app/models/graphics_settings_proxy.h"
-<<<<<<< HEAD
-=======
 #include "app/models/map_preview_image_provider.h"
->>>>>>> 192ddc06
 #include "app/models/minimap_image_provider.h"
 #include "ui/gl_view.h"
 #include "ui/theme.h"
@@ -299,14 +296,11 @@
   auto *minimap_provider = new MinimapImageProvider();
   engine->addImageProvider("minimap", minimap_provider);
 
-<<<<<<< HEAD
-=======
   // Register map preview image provider
   qInfo() << "Registering map preview image provider...";
   auto *map_preview_provider = new MapPreviewImageProvider();
   engine->addImageProvider("mappreview", map_preview_provider);
 
->>>>>>> 192ddc06
   qInfo() << "Adding context properties...";
   engine->rootContext()->setContextProperty("languageManager",
                                             language_manager.get());
