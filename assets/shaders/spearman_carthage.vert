--- conflicted
+++ resolved
@@ -68,24 +68,9 @@
   vec3 shearAxis = normalize(vec3(worldNormal.z, 0.22, -worldNormal.x));
   vec3 shearOffset = shearAxis * hammerImpact * 0.0038;
 
-<<<<<<< HEAD
   vec3 batteredPos = worldPos + dentOffset + shearOffset;
   vec3 offsetPos = batteredPos + worldNormal * 0.006;
 
-=======
-  // Extra shaping for helmet region (top of character).
-  float height = batteredPos.y;
-  float helmetMask = smoothstep(0.55, 0.90, height);
-  float rimMask =
-      smoothstep(0.60, 0.85, height) * (1.0 - smoothstep(0.88, 1.05, height));
-  float tipMask = smoothstep(1.00, 1.30, height);
-  vec3 radial =
-      normalize(vec3(batteredPos.x, 0.0, batteredPos.z) + vec3(0.0001));
-  vec3 rimFlare = radial * (0.12 * rimMask * helmetMask);
-  vec3 tipTaper = radial * (-0.10 * tipMask * helmetMask);
-
-  vec3 offsetPos = batteredPos + worldNormal * 0.006 + rimFlare + tipTaper;
->>>>>>> 33726512
   mat4 invModel = inverse(u_model);
   vec4 localOffset = invModel * vec4(offsetPos, 1.0);
   gl_Position = u_mvp * localOffset;
@@ -97,7 +82,6 @@
   v_tangent = t;
   v_bitangent = b;
 
-<<<<<<< HEAD
   float height = offsetPos.y;
 
   // Armor segmentation (helmet / torso / lower)
@@ -111,25 +95,6 @@
 
   float torsoMin = 0.55;
   float torsoMax = 1.68;
-=======
-  height = offsetPos.y;
-  float layer = 2.0;
-  if (height > 1.28)
-    layer = 0.0;
-  else if (height > 0.86)
-    layer = 1.0;
-  v_armorLayer = layer;
-
-  float tensionSeed = hash13(offsetPos * 0.35 + worldNormal * 1.7);
-  float heightFactor = smoothstep(0.5, 1.5, height);
-  float curvatureFactor = length(vec2(worldNormal.x, worldNormal.z));
-  v_leatherTension = mix(tensionSeed, 1.0 - tensionSeed, layer * 0.42) *
-                     (0.65 + curvatureFactor * 0.35) *
-                     (0.78 + heightFactor * 0.22);
-
-  float torsoMin = 0.58;
-  float torsoMax = 1.36;
->>>>>>> 33726512
   v_bodyHeight =
       clamp((offsetPos.y - torsoMin) / (torsoMax - torsoMin), 0.0, 1.0);
 
