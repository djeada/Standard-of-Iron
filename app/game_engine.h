#pragma once

#include "game/core/event_manager.h"
#include <QMatrix4x4>
#include <QObject>
#include <QPointF>
#include <QStringList>
#include <QVariant>
#include <QVector3D>
#include <algorithm>
#include <cstdint>
#include <memory>
#include <vector>

namespace Engine {
namespace Core {
class World;
using EntityID = unsigned int;
struct MovementComponent;
struct TransformComponent;
struct RenderableComponent;
} // namespace Core
} // namespace Engine

namespace Render {
namespace GL {
class Renderer;
class Camera;
class ResourceManager;
class GroundRenderer;
class TerrainRenderer;
class BiomeRenderer;
class FogRenderer;
class StoneRenderer;
} // namespace GL
} // namespace Render

namespace Game {
namespace Systems {
class SelectionSystem;
class ArrowSystem;
class PickingService;
} // namespace Systems
} // namespace Game

class QQuickWindow;

class GameEngine : public QObject {
  Q_OBJECT
public:
  GameEngine();
  ~GameEngine();

  Q_PROPERTY(QObject *selectedUnitsModel READ selectedUnitsModel NOTIFY
                 selectedUnitsChanged)
  Q_PROPERTY(bool paused READ paused WRITE setPaused)
  Q_PROPERTY(float timeScale READ timeScale WRITE setGameSpeed)
  Q_PROPERTY(QString victoryState READ victoryState NOTIFY victoryStateChanged)
  Q_PROPERTY(QString cursorMode READ cursorMode WRITE setCursorMode NOTIFY
                 cursorModeChanged)
  Q_PROPERTY(qreal globalCursorX READ globalCursorX NOTIFY globalCursorChanged)
  Q_PROPERTY(qreal globalCursorY READ globalCursorY NOTIFY globalCursorChanged)
  Q_PROPERTY(
      bool hasUnitsSelected READ hasUnitsSelected NOTIFY selectedUnitsChanged)
  Q_PROPERTY(
      int playerTroopCount READ playerTroopCount NOTIFY troopCountChanged)
  Q_PROPERTY(
      int maxTroopsPerPlayer READ maxTroopsPerPlayer NOTIFY troopCountChanged)
  Q_PROPERTY(
      QVariantList availableMaps READ availableMaps NOTIFY availableMapsChanged)
  Q_PROPERTY(int enemyTroopsDefeated READ enemyTroopsDefeated NOTIFY
                 enemyTroopsDefeatedChanged)
  Q_PROPERTY(QVariantList ownerInfo READ getOwnerInfo NOTIFY ownerInfoChanged)
  Q_PROPERTY(int selectedPlayerId READ selectedPlayerId WRITE
                 setSelectedPlayerId NOTIFY selectedPlayerIdChanged)

  Q_INVOKABLE void onMapClicked(qreal sx, qreal sy);
  Q_INVOKABLE void onRightClick(qreal sx, qreal sy);
  Q_INVOKABLE void onClickSelect(qreal sx, qreal sy, bool additive = false);
  Q_INVOKABLE void onAreaSelected(qreal x1, qreal y1, qreal x2, qreal y2,
                                  bool additive = false);
  Q_INVOKABLE void setHoverAtScreen(qreal sx, qreal sy);
  Q_INVOKABLE void onAttackClick(qreal sx, qreal sy);
  Q_INVOKABLE void onStopCommand();
  Q_INVOKABLE void onPatrolClick(qreal sx, qreal sy);

  Q_INVOKABLE void cameraMove(float dx, float dz);
  Q_INVOKABLE void cameraElevate(float dy);
  Q_INVOKABLE void resetCamera();
  Q_INVOKABLE void cameraZoom(float delta);
  Q_INVOKABLE float cameraDistance() const;
  Q_INVOKABLE void cameraYaw(float degrees);
  Q_INVOKABLE void cameraOrbit(float yawDeg, float pitchDeg);
  Q_INVOKABLE void cameraOrbitDirection(int direction, bool shift);
  Q_INVOKABLE void cameraFollowSelection(bool enable);
  Q_INVOKABLE void cameraSetFollowLerp(float alpha);

  Q_INVOKABLE void setPaused(bool paused) { m_runtime.paused = paused; }
  Q_INVOKABLE void setGameSpeed(float speed) {
    m_runtime.timeScale = std::max(0.0f, speed);
  }
  bool paused() const { return m_runtime.paused; }
  float timeScale() const { return m_runtime.timeScale; }
  QString victoryState() const { return m_runtime.victoryState; }
  QString cursorMode() const { return m_runtime.cursorMode; }
  void setCursorMode(const QString &mode);
  qreal globalCursorX() const;
  qreal globalCursorY() const;
  bool hasUnitsSelected() const;
  int playerTroopCount() const;
  int maxTroopsPerPlayer() const { return m_level.maxTroopsPerPlayer; }
  int enemyTroopsDefeated() const;
  int selectedPlayerId() const { return m_selectedPlayerId; }
  void setSelectedPlayerId(int id) {
    if (m_selectedPlayerId != id) {
      m_selectedPlayerId = id;
      emit selectedPlayerIdChanged();
    }
  }

  Q_INVOKABLE bool hasSelectedType(const QString &type) const;
  Q_INVOKABLE void recruitNearSelected(const QString &unitType);
  Q_INVOKABLE QVariantMap getSelectedProductionState() const;
  Q_INVOKABLE QString getSelectedUnitsCommandMode() const;
  Q_INVOKABLE void setRallyAtScreen(qreal sx, qreal sy);
  Q_INVOKABLE QVariantList availableMaps() const;
  Q_INVOKABLE void startSkirmish(const QString &mapPath);
  Q_INVOKABLE void openSettings();
  Q_INVOKABLE void loadSave();
  Q_INVOKABLE void exitGame();
  Q_INVOKABLE QVariantList getOwnerInfo() const;

  void setWindow(QQuickWindow *w) { m_window = w; }

  void ensureInitialized();
  void update(float dt);
  void render(int pixelWidth, int pixelHeight);

  void getSelectedUnitIds(std::vector<Engine::Core::EntityID> &out) const;
  bool getUnitInfo(Engine::Core::EntityID id, QString &name, int &health,
                   int &maxHealth, bool &isBuilding, bool &alive) const;

  bool hasPatrolPreviewWaypoint() const { return m_patrol.hasFirstWaypoint; }
  QVector3D getPatrolPreviewWaypoint() const { return m_patrol.firstWaypoint; }

private:
  struct RuntimeState {
    bool initialized = false;
    bool paused = false;
    bool loading = false;
    float timeScale = 1.0f;
    int localOwnerId = 1;
    QString victoryState = "";
    QString cursorMode = "normal";
    int lastTroopCount = 0;
    std::uint64_t visibilityVersion = 0;
<<<<<<< HEAD
    float visibilityUpdateAccumulator = 0.0f;
=======
    int visibilityUpdateCounter = 0;
    qreal lastCursorX = -1.0;
    qreal lastCursorY = -1.0;
    int selectionRefreshCounter = 0;
>>>>>>> 4ffa6cfa
  };
  struct ViewportState {
    int width = 0;
    int height = 0;
  };
  struct LevelState {
    QString mapName;
    Engine::Core::EntityID playerUnitId = 0;
    float camFov = 45.0f;
    float camNear = 0.1f;
    float camFar = 1000.0f;
    int maxTroopsPerPlayer = 50;
  };
  struct HoverState {
    Engine::Core::EntityID entityId = 0;
  };
  struct PatrolState {
    QVector3D firstWaypoint;
    bool hasFirstWaypoint = false;
  };

  void initialize();
  void checkVictoryCondition();
  bool screenToGround(const QPointF &screenPt, QVector3D &outWorld);
  bool worldToScreen(const QVector3D &world, QPointF &outScreen) const;
  void syncSelectionFlags();
  QObject *selectedUnitsModel();

  std::unique_ptr<Engine::Core::World> m_world;
  std::unique_ptr<Render::GL::Renderer> m_renderer;
  std::unique_ptr<Render::GL::Camera> m_camera;
  std::shared_ptr<Render::GL::ResourceManager> m_resources;
  std::unique_ptr<Render::GL::GroundRenderer> m_ground;
  std::unique_ptr<Render::GL::TerrainRenderer> m_terrain;
  std::unique_ptr<Render::GL::BiomeRenderer> m_biome;
  std::unique_ptr<Render::GL::FogRenderer> m_fog;
  std::unique_ptr<Render::GL::StoneRenderer> m_stone;
  std::unique_ptr<Game::Systems::PickingService> m_pickingService;
  QQuickWindow *m_window = nullptr;
  RuntimeState m_runtime;
  ViewportState m_viewport;
  bool m_followSelectionEnabled = false;
  LevelState m_level;
  QObject *m_selectedUnitsModel = nullptr;
  HoverState m_hover;
  PatrolState m_patrol;
  int m_enemyTroopsDefeated = 0;
  int m_selectedPlayerId = 1;
  Engine::Core::ScopedEventSubscription<Engine::Core::UnitDiedEvent>
      m_unitDiedSubscription;
signals:
  void selectedUnitsChanged();
  void enemyTroopsDefeatedChanged();
  void victoryStateChanged();
  void cursorModeChanged();
  void globalCursorChanged();
  void troopCountChanged();
  void availableMapsChanged();
  void ownerInfoChanged();
  void selectedPlayerIdChanged();
};<|MERGE_RESOLUTION|>--- conflicted
+++ resolved
@@ -154,14 +154,10 @@
     QString cursorMode = "normal";
     int lastTroopCount = 0;
     std::uint64_t visibilityVersion = 0;
-<<<<<<< HEAD
     float visibilityUpdateAccumulator = 0.0f;
-=======
-    int visibilityUpdateCounter = 0;
     qreal lastCursorX = -1.0;
     qreal lastCursorY = -1.0;
     int selectionRefreshCounter = 0;
->>>>>>> 4ffa6cfa
   };
   struct ViewportState {
     int width = 0;
