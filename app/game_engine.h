--- conflicted
+++ resolved
@@ -168,12 +168,9 @@
     float timeScale = 1.0f;
     int localOwnerId = 1;
     QString victoryState = "";
-<<<<<<< HEAD
     QString cursorMode = "normal";
     QString lastError = "";
     Qt::CursorShape currentCursor = Qt::ArrowCursor;
-=======
->>>>>>> d7bd0a56
     int lastTroopCount = 0;
     std::uint64_t visibilityVersion = 0;
     float visibilityUpdateAccumulator = 0.0f;
@@ -216,11 +213,8 @@
   void onUnitSpawned(const Engine::Core::UnitSpawnedEvent &event);
   void onUnitDied(const Engine::Core::UnitDiedEvent &event);
   void rebuildEntityCache();
-<<<<<<< HEAD
   void updateCursor(Qt::CursorShape newCursor);
   void setError(const QString &errorMessage);
-=======
->>>>>>> d7bd0a56
 
   std::unique_ptr<Engine::Core::World> m_world;
   std::unique_ptr<Render::GL::Renderer> m_renderer;
