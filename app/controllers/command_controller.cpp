--- conflicted
+++ resolved
@@ -889,10 +889,7 @@
     if (should_enable_run) {
       if (stamina == nullptr) {
         stamina = entity->add_component<Engine::Core::StaminaComponent>();
-<<<<<<< HEAD
-
-=======
->>>>>>> 972a9b88
+
         const auto troop_type = Game::Units::spawn_typeToTroopType(spawn_type);
         if (troop_type.has_value()) {
           const auto profile =
@@ -962,10 +959,7 @@
     auto *stamina = entity->get_component<Engine::Core::StaminaComponent>();
     if (stamina == nullptr) {
       stamina = entity->add_component<Engine::Core::StaminaComponent>();
-<<<<<<< HEAD
-
-=======
->>>>>>> 972a9b88
+
       const auto troop_type =
           Game::Units::spawn_typeToTroopType(unit->spawn_type);
       if (troop_type.has_value()) {
