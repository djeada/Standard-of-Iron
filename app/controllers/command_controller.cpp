#include "command_controller.h"
#include "../../game/core/component.h"
#include "../../game/core/entity.h"
#include "../../game/core/world.h"
#include "../../game/systems/command_service.h"
#include "../../game/systems/formation_planner.h"
#include "../../game/systems/picking_service.h"
#include "../../game/systems/production_service.h"
#include "../../game/systems/selection_system.h"
#include "../../game/systems/troop_profile_service.h"
#include "../../render/gl/camera.h"
#include "../utils/movement_utils.h"
#include "game/game_config.h"
#include "units/spawn_type.h"
#include <QPointF>
#include <cmath>
#include <numbers>
#include <qglobal.h>
#include <qobject.h>
#include <qtmetamacros.h>
#include <qvectornd.h>
#include <vector>

namespace App::Controllers {

CommandController::CommandController(
    Engine::Core::World *world,
    Game::Systems::SelectionSystem *selection_system,
    Game::Systems::PickingService *picking_service, QObject *parent)
    : QObject(parent), m_world(world), m_selection_system(selection_system),
      m_picking_service(picking_service) {}

auto CommandController::on_attack_click(qreal sx, qreal sy, int viewport_width,
                                        int viewport_height,
                                        void *camera) -> CommandResult {
  CommandResult result;
  if ((m_selection_system == nullptr) || (m_picking_service == nullptr) ||
      (camera == nullptr) || (m_world == nullptr)) {
    result.reset_cursor_to_normal = true;
    return result;
  }

  const auto &selected = m_selection_system->get_selected_units();
  if (selected.empty()) {
    result.reset_cursor_to_normal = true;
    return result;
  }

  auto *cam = static_cast<Render::GL::Camera *>(camera);
  Engine::Core::EntityID const target_id =
      Game::Systems::PickingService::pick_unit_first(
          float(sx), float(sy), *m_world, *cam, viewport_width, viewport_height,
          0);

  if (target_id == 0) {
    result.reset_cursor_to_normal = true;
    return result;
  }

  auto *target_entity = m_world->get_entity(target_id);
  if (target_entity == nullptr) {
    return result;
  }

  auto *target_unit =
      target_entity->get_component<Engine::Core::UnitComponent>();
  if (target_unit == nullptr) {
    return result;
  }

  Game::Systems::CommandService::attack_target(*m_world, selected, target_id,
                                               true);

  emit attack_target_selected();

  result.input_consumed = true;
  result.reset_cursor_to_normal = true;
  return result;
}

auto CommandController::on_stop_command() -> CommandResult {
  CommandResult result;
  if ((m_selection_system == nullptr) || (m_world == nullptr)) {
    return result;
  }

  const auto &selected = m_selection_system->get_selected_units();
  if (selected.empty()) {
    return result;
  }

  for (auto id : selected) {
    auto *entity = m_world->get_entity(id);
    if (entity == nullptr) {
      continue;
    }

    reset_movement(entity);
    entity->remove_component<Engine::Core::AttackTargetComponent>();

    if (auto *patrol = entity->get_component<Engine::Core::PatrolComponent>()) {
      patrol->patrolling = false;
      patrol->waypoints.clear();
    }

    auto *hold_mode = entity->get_component<Engine::Core::HoldModeComponent>();
    if ((hold_mode != nullptr) && hold_mode->active) {
      hold_mode->active = false;
      hold_mode->exit_cooldown = hold_mode->stand_up_duration;
      emit hold_mode_changed(false);
    }

    auto *formation_mode =
        entity->get_component<Engine::Core::FormationModeComponent>();
    if ((formation_mode != nullptr) && formation_mode->active) {
      formation_mode->active = false;
      emit formation_mode_changed(false);
    }
  }

  result.input_consumed = true;
  result.reset_cursor_to_normal = true;
  return result;
}

auto CommandController::on_hold_command() -> CommandResult {
  CommandResult result;
  if ((m_selection_system == nullptr) || (m_world == nullptr)) {
    return result;
  }

  const auto &selected = m_selection_system->get_selected_units();
  if (selected.empty()) {
    return result;
  }

  int eligible_count = 0;
  int hold_active_count = 0;

  for (auto id : selected) {
    auto *entity = m_world->get_entity(id);
    if (entity == nullptr) {
      continue;
    }

    auto *unit = entity->get_component<Engine::Core::UnitComponent>();
    if (unit == nullptr) {
      continue;
    }

    if (unit->spawn_type == Game::Units::SpawnType::Barracks) {
      continue;
    }

    eligible_count++;

    auto *hold_mode = entity->get_component<Engine::Core::HoldModeComponent>();
    if ((hold_mode != nullptr) && hold_mode->active) {
      hold_active_count++;
    }
  }

  if (eligible_count == 0) {
    return result;
  }

  const bool should_enable_hold = (hold_active_count < eligible_count);

  for (auto id : selected) {
    auto *entity = m_world->get_entity(id);
    if (entity == nullptr) {
      continue;
    }

    auto *unit = entity->get_component<Engine::Core::UnitComponent>();
    if (unit == nullptr) {
      continue;
    }

    if (unit->spawn_type == Game::Units::SpawnType::Barracks) {
      continue;
    }

    auto *hold_mode = entity->get_component<Engine::Core::HoldModeComponent>();

    if (should_enable_hold) {

      reset_movement(entity);
      entity->remove_component<Engine::Core::AttackTargetComponent>();

      if (auto *patrol =
              entity->get_component<Engine::Core::PatrolComponent>()) {
        patrol->patrolling = false;
        patrol->waypoints.clear();
      }

      if (hold_mode == nullptr) {
        hold_mode = entity->add_component<Engine::Core::HoldModeComponent>();
      }
      hold_mode->active = true;
      hold_mode->exit_cooldown = 0.0F;

      auto *movement = entity->get_component<Engine::Core::MovementComponent>();
      if (movement != nullptr) {
        movement->has_target = false;
        movement->path.clear();
        movement->path_pending = false;
        movement->vx = 0.0F;
        movement->vz = 0.0F;
      }
    } else {

      if ((hold_mode != nullptr) && hold_mode->active) {
        hold_mode->active = false;
        hold_mode->exit_cooldown = hold_mode->stand_up_duration;
      }
    }
  }

  emit hold_mode_changed(should_enable_hold);

  result.input_consumed = true;
  result.reset_cursor_to_normal = true;
  return result;
}

auto CommandController::on_patrol_click(qreal sx, qreal sy, int viewport_width,
                                        int viewport_height,
                                        void *camera) -> CommandResult {
  CommandResult result;
  if ((m_selection_system == nullptr) || (m_world == nullptr) ||
      (m_picking_service == nullptr) || (camera == nullptr)) {
    if (m_has_patrol_first_waypoint) {
      clear_patrol_first_waypoint();
      result.reset_cursor_to_normal = true;
    }
    return result;
  }

  const auto &selected = m_selection_system->get_selected_units();
  if (selected.empty()) {
    if (m_has_patrol_first_waypoint) {
      clear_patrol_first_waypoint();
      result.reset_cursor_to_normal = true;
    }
    return result;
  }

  auto *cam = static_cast<Render::GL::Camera *>(camera);
  QVector3D hit;
  if (!Game::Systems::PickingService::screen_to_ground(
          QPointF(sx, sy), *cam, viewport_width, viewport_height, hit)) {
    if (m_has_patrol_first_waypoint) {
      clear_patrol_first_waypoint();
      result.reset_cursor_to_normal = true;
    }
    return result;
  }

  if (!m_has_patrol_first_waypoint) {
    m_has_patrol_first_waypoint = true;
    m_patrol_first_waypoint = hit;
    result.input_consumed = true;
    return result;
  }

  QVector3D const second_waypoint = hit;

  for (auto id : selected) {
    auto *entity = m_world->get_entity(id);
    if (entity == nullptr) {
      continue;
    }

    auto *building = entity->get_component<Engine::Core::BuildingComponent>();
    if (building != nullptr) {
      continue;
    }

    auto *patrol = entity->get_component<Engine::Core::PatrolComponent>();
    if (patrol == nullptr) {
      patrol = entity->add_component<Engine::Core::PatrolComponent>();
    }

    if (patrol != nullptr) {
      patrol->waypoints.clear();
      patrol->waypoints.emplace_back(m_patrol_first_waypoint.x(),
                                     m_patrol_first_waypoint.z());
      patrol->waypoints.emplace_back(second_waypoint.x(), second_waypoint.z());
      patrol->current_waypoint = 0;
      patrol->patrolling = true;
    }

    reset_movement(entity);
    entity->remove_component<Engine::Core::AttackTargetComponent>();
  }

  clear_patrol_first_waypoint();
  result.input_consumed = true;
  result.reset_cursor_to_normal = true;
  return result;
}

auto CommandController::set_rally_at_screen(
    qreal sx, qreal sy, int viewport_width, int viewport_height, void *camera,
    int local_owner_id) -> CommandResult {
  CommandResult result;
  if ((m_world == nullptr) || (m_selection_system == nullptr) ||
      (m_picking_service == nullptr) || (camera == nullptr)) {
    return result;
  }

  auto *cam = static_cast<Render::GL::Camera *>(camera);
  QVector3D hit;
  if (!Game::Systems::PickingService::screen_to_ground(
          QPointF(sx, sy), *cam, viewport_width, viewport_height, hit)) {
    return result;
  }

  Game::Systems::ProductionService::setRallyForFirstSelectedBarracks(
      *m_world, m_selection_system->get_selected_units(), local_owner_id,
      hit.x(), hit.z());

  result.input_consumed = true;
  return result;
}

void CommandController::recruit_near_selected(const QString &unit_type,
                                              int local_owner_id) {
  if ((m_world == nullptr) || (m_selection_system == nullptr)) {
    return;
  }

  const auto &sel = m_selection_system->get_selected_units();
  if (sel.empty()) {
    return;
  }

  auto result =
      Game::Systems::ProductionService::startProductionForFirstSelectedBarracks(
          *m_world, sel, local_owner_id, unit_type.toStdString());

  if (result == Game::Systems::ProductionResult::GlobalTroopLimitReached) {
    emit troop_limit_reached();
  }
}

void CommandController::reset_movement(Engine::Core::Entity *entity) {
  App::Utils::reset_movement(entity);
}

auto CommandController::any_selected_in_hold_mode() const -> bool {
  if ((m_selection_system == nullptr) || (m_world == nullptr)) {
    return false;
  }

  const auto &selected = m_selection_system->get_selected_units();
  for (Engine::Core::EntityID const entity_id : selected) {
    Engine::Core::Entity *entity = m_world->get_entity(entity_id);
    if (entity == nullptr) {
      continue;
    }

    auto *hold_mode = entity->get_component<Engine::Core::HoldModeComponent>();
    if ((hold_mode != nullptr) && hold_mode->active) {
      return true;
    }
  }

  return false;
}

auto CommandController::any_selected_in_guard_mode() const -> bool {
  if ((m_selection_system == nullptr) || (m_world == nullptr)) {
    return false;
  }

  const auto &selected = m_selection_system->get_selected_units();
  for (Engine::Core::EntityID const entity_id : selected) {
    Engine::Core::Entity *entity = m_world->get_entity(entity_id);
    if (entity == nullptr) {
      continue;
    }

    auto *guard_mode =
        entity->get_component<Engine::Core::GuardModeComponent>();
    if ((guard_mode != nullptr) && guard_mode->active) {
      return true;
    }
  }

  return false;
}

auto CommandController::on_guard_command() -> CommandResult {
  CommandResult result;
  if ((m_selection_system == nullptr) || (m_world == nullptr)) {
    return result;
  }

  const auto &selected = m_selection_system->get_selected_units();
  if (selected.empty()) {
    return result;
  }

  int eligible_count = 0;
  int guard_active_count = 0;

  for (auto id : selected) {
    auto *entity = m_world->get_entity(id);
    if (entity == nullptr) {
      continue;
    }

    auto *unit = entity->get_component<Engine::Core::UnitComponent>();
    if (unit == nullptr) {
      continue;
    }

    if (unit->spawn_type == Game::Units::SpawnType::Barracks) {
      continue;
    }

    eligible_count++;

    auto *guard_mode =
        entity->get_component<Engine::Core::GuardModeComponent>();
    if ((guard_mode != nullptr) && guard_mode->active) {
      guard_active_count++;
    }
  }

  if (eligible_count == 0) {
    return result;
  }

  const bool should_enable_guard = (guard_active_count < eligible_count);

  for (auto id : selected) {
    auto *entity = m_world->get_entity(id);
    if (entity == nullptr) {
      continue;
    }

    auto *unit = entity->get_component<Engine::Core::UnitComponent>();
    if (unit == nullptr) {
      continue;
    }

    if (unit->spawn_type == Game::Units::SpawnType::Barracks) {
      continue;
    }

    auto *guard_mode =
        entity->get_component<Engine::Core::GuardModeComponent>();

    if (should_enable_guard) {

      if (guard_mode == nullptr) {
        guard_mode = entity->add_component<Engine::Core::GuardModeComponent>();
      }
      guard_mode->active = true;
      guard_mode->returning_to_guard_position = false;

      auto *transform =
          entity->get_component<Engine::Core::TransformComponent>();
      if (transform != nullptr) {
        guard_mode->guard_position_x = transform->position.x;
        guard_mode->guard_position_z = transform->position.z;
        guard_mode->has_guard_target = true;
        guard_mode->guarded_entity_id = 0;
      }

      auto *hold_mode =
          entity->get_component<Engine::Core::HoldModeComponent>();
      if ((hold_mode != nullptr) && hold_mode->active) {
        hold_mode->active = false;
      }

      if (auto *patrol =
              entity->get_component<Engine::Core::PatrolComponent>()) {
        patrol->patrolling = false;
        patrol->waypoints.clear();
      }
    } else {

      if ((guard_mode != nullptr) && guard_mode->active) {
        guard_mode->active = false;
        guard_mode->guarded_entity_id = 0;
        guard_mode->guard_position_x = 0.0F;
        guard_mode->guard_position_z = 0.0F;
        guard_mode->returning_to_guard_position = false;
        guard_mode->has_guard_target = false;
      }
    }
  }

  emit guard_mode_changed(should_enable_guard);

  result.input_consumed = true;
  result.reset_cursor_to_normal = true;
  return result;
}

auto CommandController::on_guard_click(qreal sx, qreal sy, int viewport_width,
                                       int viewport_height,
                                       void *camera) -> CommandResult {
  CommandResult result;
  if ((m_selection_system == nullptr) || (m_picking_service == nullptr) ||
      (camera == nullptr) || (m_world == nullptr)) {
    result.reset_cursor_to_normal = true;
    return result;
  }

  const auto &selected = m_selection_system->get_selected_units();
  if (selected.empty()) {
    result.reset_cursor_to_normal = true;
    return result;
  }

  auto *cam = static_cast<Render::GL::Camera *>(camera);
  QVector3D hit;
  if (!Game::Systems::PickingService::screen_to_ground(
          QPointF(sx, sy), *cam, viewport_width, viewport_height, hit)) {
    result.reset_cursor_to_normal = true;
    return result;
  }

  for (auto id : selected) {
    auto *entity = m_world->get_entity(id);
    if (entity == nullptr) {
      continue;
    }

    auto *building = entity->get_component<Engine::Core::BuildingComponent>();
    if (building != nullptr) {
      continue;
    }

    auto *guard_mode =
        entity->get_component<Engine::Core::GuardModeComponent>();
    if (guard_mode == nullptr) {
      guard_mode = entity->add_component<Engine::Core::GuardModeComponent>();
    }

    guard_mode->active = true;
    guard_mode->guarded_entity_id = 0;
    guard_mode->guard_position_x = hit.x();
    guard_mode->guard_position_z = hit.z();
    guard_mode->returning_to_guard_position = false;
    guard_mode->has_guard_target = true;

    auto *hold_mode = entity->get_component<Engine::Core::HoldModeComponent>();
    if ((hold_mode != nullptr) && hold_mode->active) {
      hold_mode->active = false;
    }

    if (auto *patrol = entity->get_component<Engine::Core::PatrolComponent>()) {
      patrol->patrolling = false;
      patrol->waypoints.clear();
    }

    reset_movement(entity);
    entity->remove_component<Engine::Core::AttackTargetComponent>();
  }

  emit guard_mode_changed(true);

  result.input_consumed = true;
  result.reset_cursor_to_normal = true;
  return result;
}

auto CommandController::on_formation_command() -> CommandResult {
  CommandResult result;
  if ((m_selection_system == nullptr) || (m_world == nullptr)) {
    return result;
  }

  const auto &selected = m_selection_system->get_selected_units();
  if (selected.size() <= 1) {
    return result;
  }

  int eligible_count = 0;
  int formation_active_count = 0;

  for (auto id : selected) {
    auto *entity = m_world->get_entity(id);
    if (entity == nullptr) {
      continue;
    }

    auto *unit = entity->get_component<Engine::Core::UnitComponent>();
    if (unit == nullptr) {
      continue;
    }

    if (unit->spawn_type == Game::Units::SpawnType::Barracks) {
      continue;
    }

    eligible_count++;

    auto *formation_mode =
        entity->get_component<Engine::Core::FormationModeComponent>();
    if ((formation_mode != nullptr) && formation_mode->active) {
      formation_active_count++;
    }
  }

  if (eligible_count <= 1) {
    return result;
  }

  const bool should_enable_formation =
      (formation_active_count < eligible_count);

  for (auto id : selected) {
    auto *entity = m_world->get_entity(id);
    if (entity == nullptr) {
      continue;
    }

    auto *unit = entity->get_component<Engine::Core::UnitComponent>();
    if (unit == nullptr) {
      continue;
    }

    if (unit->spawn_type == Game::Units::SpawnType::Barracks) {
      continue;
    }

    auto *formation_mode =
        entity->get_component<Engine::Core::FormationModeComponent>();

    if (should_enable_formation) {

      if (formation_mode == nullptr) {
        formation_mode =
            entity->add_component<Engine::Core::FormationModeComponent>();
      }
      formation_mode->active = true;

      auto *hold_mode =
          entity->get_component<Engine::Core::HoldModeComponent>();
      if ((hold_mode != nullptr) && hold_mode->active) {
        hold_mode->active = false;
      }

      auto *guard_mode =
          entity->get_component<Engine::Core::GuardModeComponent>();
      if ((guard_mode != nullptr) && guard_mode->active) {
        guard_mode->active = false;
      }

      if (auto *patrol =
              entity->get_component<Engine::Core::PatrolComponent>()) {
        patrol->patrolling = false;
        patrol->waypoints.clear();
      }
    } else {

      if ((formation_mode != nullptr) && formation_mode->active) {
        formation_mode->active = false;
      }
    }
  }

  if (should_enable_formation) {
    QVector3D center(0.0F, 0.0F, 0.0F);
    int valid_count = 0;

    m_formation_units.clear();

    for (auto id : selected) {
      auto *entity = m_world->get_entity(id);
      if (entity == nullptr) {
        continue;
      }

      auto *unit = entity->get_component<Engine::Core::UnitComponent>();
      if (unit == nullptr ||
          unit->spawn_type == Game::Units::SpawnType::Barracks) {
        continue;
      }

      m_formation_units.push_back(id);

      auto *transform =
          entity->get_component<Engine::Core::TransformComponent>();
      if (transform != nullptr) {
        center.setX(center.x() + transform->position.x);
        center.setY(center.y() + transform->position.y);
        center.setZ(center.z() + transform->position.z);
        valid_count++;
      }
    }

    if (valid_count > 0) {
      center.setX(center.x() / static_cast<float>(valid_count));
      center.setY(center.y() / static_cast<float>(valid_count));
      center.setZ(center.z() / static_cast<float>(valid_count));

      m_is_placing_formation = true;
      m_formation_placement_position = center;
      m_formation_placement_angle = 0.0F;

      emit formation_placement_started();
      emit formation_placement_updated(m_formation_placement_position,
                                       m_formation_placement_angle);
    }
  }

  result.input_consumed = true;
  result.reset_cursor_to_normal = false;
  return result;
}

bool CommandController::any_selected_in_formation_mode() const {
  if ((m_selection_system == nullptr) || (m_world == nullptr)) {
    return false;
  }

  const auto &selected = m_selection_system->get_selected_units();
  for (auto id : selected) {
    auto *entity = m_world->get_entity(id);
    if (entity == nullptr) {
      continue;
    }

    auto *formation_mode =
        entity->get_component<Engine::Core::FormationModeComponent>();
    if ((formation_mode != nullptr) && formation_mode->active) {
      return true;
    }
  }

  return false;
}

<<<<<<< HEAD
void CommandController::update_formation_placement(const QVector3D &position) {
  if (!m_is_placing_formation) {
    return;
  }
  m_formation_placement_position = position;
  emit formation_placement_updated(m_formation_placement_position,
                                   m_formation_placement_angle);
}

void CommandController::update_formation_rotation(float angle_degrees) {
  if (!m_is_placing_formation) {
    return;
  }
  m_formation_placement_angle = angle_degrees;
  emit formation_placement_updated(m_formation_placement_position,
                                   m_formation_placement_angle);
}

void CommandController::confirm_formation_placement() {
  if (!m_is_placing_formation || m_formation_units.empty()) {
    cancel_formation_placement();
    return;
  }

  auto formation_result =
      Game::Systems::FormationPlanner::get_formation_with_facing(
          *m_world, m_formation_units, m_formation_placement_position,
          Game::GameConfig::instance().gameplay().formation_spacing_default);

  float const angle_rad =
      m_formation_placement_angle * std::numbers::pi_v<float> / 180.0F;
  float const cos_a = std::cos(angle_rad);
  float const sin_a = std::sin(angle_rad);

  for (size_t i = 0; i < m_formation_units.size(); ++i) {

    if (i < formation_result.positions.size()) {
      QVector3D &pos = formation_result.positions[i];
      float const dx = pos.x() - m_formation_placement_position.x();
      float const dz = pos.z() - m_formation_placement_position.z();

      float const rotated_x = dx * cos_a - dz * sin_a;
      float const rotated_z = dx * sin_a + dz * cos_a;

      pos.setX(m_formation_placement_position.x() + rotated_x);
      pos.setZ(m_formation_placement_position.z() + rotated_z);
    }

    auto *entity = m_world->get_entity(m_formation_units[i]);
    if (entity == nullptr) {
      continue;
    }
    auto *transform = entity->get_component<Engine::Core::TransformComponent>();
    if (transform != nullptr) {

      float unit_facing = (i < formation_result.facing_angles.size())
                              ? formation_result.facing_angles[i]
                              : 0.0F;
      transform->desired_yaw = unit_facing + m_formation_placement_angle;
      transform->has_desired_yaw = true;
    }
  }

  Game::Systems::CommandService::MoveOptions opts;
  opts.group_move = m_formation_units.size() > 1;
  opts.clear_attack_intent = true;
  Game::Systems::CommandService::moveUnits(*m_world, m_formation_units,
                                           formation_result.positions, opts);

  m_is_placing_formation = false;
  m_formation_units.clear();
  emit formation_placement_ended();
  emit formation_mode_changed(true);
}

void CommandController::cancel_formation_placement() {
  if (!m_is_placing_formation) {
    return;
  }

  for (auto id : m_formation_units) {
=======
auto CommandController::on_run_command() -> CommandResult {
  CommandResult result;
  if (m_selection_system == nullptr || m_world == nullptr) {
    return result;
  }

  const auto &selected = m_selection_system->get_selected_units();
  if (selected.empty()) {
    return result;
  }

  // First pass: count eligible units and those with run active
  struct UnitRunState {
    Engine::Core::Entity *entity;
    Engine::Core::StaminaComponent *stamina;
    Game::Systems::NationID nation_id;
    Game::Units::SpawnType spawn_type;
  };
  std::vector<UnitRunState> eligible_units;
  eligible_units.reserve(selected.size());

  int run_active_count = 0;

  for (const auto id : selected) {
    auto *entity = m_world->get_entity(id);
    if (entity == nullptr) {
      continue;
    }

    const auto *unit = entity->get_component<Engine::Core::UnitComponent>();
    if (unit == nullptr || !Game::Units::can_use_run_mode(unit->spawn_type)) {
      continue;
    }

    auto *stamina = entity->get_component<Engine::Core::StaminaComponent>();
    const bool is_active = stamina != nullptr && stamina->run_requested;
    run_active_count += is_active ? 1 : 0;

    eligible_units.push_back(
        {entity, stamina, unit->nation_id, unit->spawn_type});
  }

  if (eligible_units.empty()) {
    return result;
  }

  const bool should_enable_run =
      run_active_count < static_cast<int>(eligible_units.size());

  // Second pass: apply state using cached pointers
  for (auto &[entity, stamina, nation_id, spawn_type] : eligible_units) {
    if (should_enable_run) {
      if (stamina == nullptr) {
        stamina = entity->add_component<Engine::Core::StaminaComponent>();
        // Initialize stamina values from troop profile
        const auto troop_type =
            Game::Units::spawn_typeToTroopType(spawn_type);
        if (troop_type.has_value()) {
          const auto profile =
              Game::Systems::TroopProfileService::instance().get_profile(
                  nation_id, *troop_type);
          stamina->initialize_from_stats(profile.combat.max_stamina,
                                         profile.combat.stamina_regen_rate,
                                         profile.combat.stamina_depletion_rate);
        }
      }
      stamina->run_requested = true;
    } else if (stamina != nullptr) {
      stamina->run_requested = false;
      stamina->is_running = false;
    }
  }

  emit run_mode_changed(should_enable_run);

  result.input_consumed = true;
  result.reset_cursor_to_normal = true;
  return result;
}

auto CommandController::any_selected_in_run_mode() const -> bool {
  if (m_selection_system == nullptr || m_world == nullptr) {
    return false;
  }

  for (const auto id : m_selection_system->get_selected_units()) {
    const auto *entity = m_world->get_entity(id);
    if (entity == nullptr) {
      continue;
    }

    const auto *stamina =
        entity->get_component<Engine::Core::StaminaComponent>();
    if (stamina != nullptr && stamina->run_requested) {
      return true;
    }
  }

  return false;
}

void CommandController::enable_run_mode_for_selected() {
  if (m_selection_system == nullptr || m_world == nullptr) {
    return;
  }

  const auto &selected = m_selection_system->get_selected_units();
  if (selected.empty()) {
    return;
  }

  for (const auto id : selected) {
    auto *entity = m_world->get_entity(id);
    if (entity == nullptr) {
      continue;
    }

    const auto *unit = entity->get_component<Engine::Core::UnitComponent>();
    if (unit == nullptr || !Game::Units::can_use_run_mode(unit->spawn_type)) {
      continue;
    }

    auto *stamina = entity->get_component<Engine::Core::StaminaComponent>();
    if (stamina == nullptr) {
      stamina = entity->add_component<Engine::Core::StaminaComponent>();
      // Initialize stamina values from troop profile
      const auto troop_type =
          Game::Units::spawn_typeToTroopType(unit->spawn_type);
      if (troop_type.has_value()) {
        const auto profile =
            Game::Systems::TroopProfileService::instance().get_profile(
                unit->nation_id, *troop_type);
        stamina->initialize_from_stats(profile.combat.max_stamina,
                                       profile.combat.stamina_regen_rate,
                                       profile.combat.stamina_depletion_rate);
      }
    }
    stamina->run_requested = true;
  }

  emit run_mode_changed(true);
}

void CommandController::disable_run_mode_for_selected() {
  if (m_selection_system == nullptr || m_world == nullptr) {
    return;
  }

  const auto &selected = m_selection_system->get_selected_units();
  if (selected.empty()) {
    return;
  }

  for (const auto id : selected) {
>>>>>>> 4ef8c493
    auto *entity = m_world->get_entity(id);
    if (entity == nullptr) {
      continue;
    }
<<<<<<< HEAD
    auto *formation_mode =
        entity->get_component<Engine::Core::FormationModeComponent>();
    if (formation_mode != nullptr) {
      formation_mode->active = false;
    }
  }

  m_is_placing_formation = false;
  m_formation_units.clear();
  emit formation_placement_ended();
  emit formation_mode_changed(false);
=======

    auto *stamina = entity->get_component<Engine::Core::StaminaComponent>();
    if (stamina != nullptr) {
      stamina->run_requested = false;
      stamina->is_running = false;
    }
  }

  emit run_mode_changed(false);
>>>>>>> 4ef8c493
}

} // namespace App::Controllers<|MERGE_RESOLUTION|>--- conflicted
+++ resolved
@@ -739,7 +739,6 @@
   return false;
 }
 
-<<<<<<< HEAD
 void CommandController::update_formation_placement(const QVector3D &position) {
   if (!m_is_placing_formation) {
     return;
@@ -821,7 +820,23 @@
   }
 
   for (auto id : m_formation_units) {
-=======
+    auto *entity = m_world->get_entity(id);
+    if (entity == nullptr) {
+      continue;
+    }
+    auto *formation_mode =
+        entity->get_component<Engine::Core::FormationModeComponent>();
+    if (formation_mode != nullptr) {
+      formation_mode->active = false;
+    }
+  }
+
+  m_is_placing_formation = false;
+  m_formation_units.clear();
+  emit formation_placement_ended();
+  emit formation_mode_changed(false);
+}
+
 auto CommandController::on_run_command() -> CommandResult {
   CommandResult result;
   if (m_selection_system == nullptr || m_world == nullptr) {
@@ -833,7 +848,6 @@
     return result;
   }
 
-  // First pass: count eligible units and those with run active
   struct UnitRunState {
     Engine::Core::Entity *entity;
     Engine::Core::StaminaComponent *stamina;
@@ -871,12 +885,10 @@
   const bool should_enable_run =
       run_active_count < static_cast<int>(eligible_units.size());
 
-  // Second pass: apply state using cached pointers
   for (auto &[entity, stamina, nation_id, spawn_type] : eligible_units) {
     if (should_enable_run) {
       if (stamina == nullptr) {
         stamina = entity->add_component<Engine::Core::StaminaComponent>();
-        // Initialize stamina values from troop profile
         const auto troop_type =
             Game::Units::spawn_typeToTroopType(spawn_type);
         if (troop_type.has_value()) {
@@ -947,7 +959,6 @@
     auto *stamina = entity->get_component<Engine::Core::StaminaComponent>();
     if (stamina == nullptr) {
       stamina = entity->add_component<Engine::Core::StaminaComponent>();
-      // Initialize stamina values from troop profile
       const auto troop_type =
           Game::Units::spawn_typeToTroopType(unit->spawn_type);
       if (troop_type.has_value()) {
@@ -976,24 +987,10 @@
   }
 
   for (const auto id : selected) {
->>>>>>> 4ef8c493
-    auto *entity = m_world->get_entity(id);
-    if (entity == nullptr) {
-      continue;
-    }
-<<<<<<< HEAD
-    auto *formation_mode =
-        entity->get_component<Engine::Core::FormationModeComponent>();
-    if (formation_mode != nullptr) {
-      formation_mode->active = false;
-    }
-  }
-
-  m_is_placing_formation = false;
-  m_formation_units.clear();
-  emit formation_placement_ended();
-  emit formation_mode_changed(false);
-=======
+    auto *entity = m_world->get_entity(id);
+    if (entity == nullptr) {
+      continue;
+    }
 
     auto *stamina = entity->get_component<Engine::Core::StaminaComponent>();
     if (stamina != nullptr) {
@@ -1003,7 +1000,7 @@
   }
 
   emit run_mode_changed(false);
->>>>>>> 4ef8c493
-}
+}
+
 
 } // namespace App::Controllers