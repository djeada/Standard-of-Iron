#pragma once

#include "../models/cursor_manager.h"
#include "../models/cursor_mode.h"
#include "../models/hover_tracker.h"
#include "../models/selected_units_model.h"
#include "../utils/engine_view_helpers.h"
#include "../utils/movement_utils.h"
#include "../utils/selection_utils.h"
#include "ambient_state_manager.h"
#include "camera_controller.h"
#include "game/audio/AudioEventHandler.h"
#include "game/core/event_manager.h"
#include "game/systems/game_state_serializer.h"
#include "input_command_handler.h"
#include "minimap_manager.h"
#include "renderer_bootstrap.h"
#include <QJsonObject>
#include <QList>
#include <QMatrix4x4>
#include <QObject>
#include <QPointF>
#include <QStringList>
#include <QVariant>
#include <QVector3D>
#include <algorithm>
#include <cstdint>
#include <memory>
#include <vector>

namespace Engine::Core {
class World;
using EntityID = unsigned int;
struct MovementComponent;
struct TransformComponent;
struct RenderableComponent;
} // namespace Engine::Core

namespace Render::GL {
class Renderer;
class Camera;
class ResourceManager;
class GroundRenderer;
class TerrainRenderer;
class BiomeRenderer;
class RiverRenderer;
class RoadRenderer;
class RiverbankRenderer;
class BridgeRenderer;
class FogRenderer;
class StoneRenderer;
class PlantRenderer;
class PineRenderer;
class OliveRenderer;
class FireCampRenderer;
struct IRenderPass;
} // namespace Render::GL

namespace Game {
namespace Map::Minimap {
class UnitLayer;
}
namespace Systems {
class SelectionSystem;
class SelectionController;
class ArrowSystem;
class PickingService;
class VictoryService;
class CameraService;
class SaveLoadService;
} // namespace Systems
namespace Map {
class MapCatalog;
struct MapDefinition;
} // namespace Map
} // namespace Game

namespace App {
namespace Controllers {
class CommandController;
}
namespace Models {
class AudioSystemProxy;
}
} // namespace App

class QQuickWindow;

struct EntityCache {
  int player_troop_count = 0;
  bool player_barracks_alive = false;
  bool enemy_barracks_alive = false;
  int enemy_barracks_count = 0;

  void reset() {
    player_troop_count = 0;
    player_barracks_alive = false;
    enemy_barracks_alive = false;
    enemy_barracks_count = 0;
  }
};

class GameEngine : public QObject {
  Q_OBJECT
public:
  explicit GameEngine(QObject *parent = nullptr);
  ~GameEngine() override;

  void cleanup_opengl_resources();

  Q_PROPERTY(QAbstractItemModel *selected_units_model READ selected_units_model
                 NOTIFY selected_units_changed)
  Q_PROPERTY(bool paused READ paused WRITE set_paused)
  Q_PROPERTY(float time_scale READ time_scale WRITE set_game_speed)
  Q_PROPERTY(
      QString victory_state READ victory_state NOTIFY victory_state_changed)
  Q_PROPERTY(QString cursor_mode READ cursor_mode WRITE set_cursor_mode NOTIFY
                 cursor_mode_changed)
  Q_PROPERTY(
      qreal global_cursor_x READ global_cursor_x NOTIFY global_cursor_changed)
  Q_PROPERTY(
      qreal global_cursor_y READ global_cursor_y NOTIFY global_cursor_changed)
  Q_PROPERTY(bool has_units_selected READ has_units_selected NOTIFY
                 selected_units_changed)
  Q_PROPERTY(
      int player_troop_count READ player_troop_count NOTIFY troop_count_changed)
  Q_PROPERTY(int max_troops_per_player READ max_troops_per_player NOTIFY
                 troop_count_changed)
  Q_PROPERTY(QVariantList available_maps READ available_maps NOTIFY
                 available_maps_changed)
  Q_PROPERTY(bool maps_loading READ maps_loading NOTIFY maps_loading_changed)
  Q_PROPERTY(QVariantList available_nations READ available_nations CONSTANT)
  Q_PROPERTY(QVariantList available_campaigns READ available_campaigns NOTIFY
                 available_campaigns_changed)
  Q_PROPERTY(int enemy_troops_defeated READ enemy_troops_defeated NOTIFY
                 enemy_troops_defeated_changed)
  Q_PROPERTY(
      QVariantList owner_info READ get_owner_info NOTIFY owner_info_changed)
  Q_PROPERTY(int selected_player_id READ selected_player_id WRITE
                 set_selected_player_id NOTIFY selected_player_id_changed)
  Q_PROPERTY(QString last_error READ last_error NOTIFY last_error_changed)
  Q_PROPERTY(QObject *audio_system READ audio_system CONSTANT)
  Q_PROPERTY(
      QImage minimap_image READ minimap_image NOTIFY minimap_image_changed)

  Q_INVOKABLE void on_map_clicked(qreal sx, qreal sy);
  Q_INVOKABLE void on_right_click(qreal sx, qreal sy);
  Q_INVOKABLE void on_click_select(qreal sx, qreal sy, bool additive = false);
  Q_INVOKABLE void on_area_selected(qreal x1, qreal y1, qreal x2, qreal y2,
                                    bool additive = false);
  Q_INVOKABLE void select_all_troops();
  Q_INVOKABLE void select_unit_by_id(int unitId);
  Q_INVOKABLE void set_hover_at_screen(qreal sx, qreal sy);
  Q_INVOKABLE void on_attack_click(qreal sx, qreal sy);
  Q_INVOKABLE void on_stop_command();
  Q_INVOKABLE void on_hold_command();
  Q_INVOKABLE [[nodiscard]] bool any_selected_in_hold_mode() const;
  Q_INVOKABLE void on_patrol_click(qreal sx, qreal sy);

  Q_INVOKABLE void camera_move(float dx, float dz);
  Q_INVOKABLE void camera_elevate(float dy);
  Q_INVOKABLE void reset_camera();
  Q_INVOKABLE void camera_zoom(float delta);
  Q_INVOKABLE [[nodiscard]] float camera_distance() const;
  Q_INVOKABLE void camera_yaw(float degrees);
  Q_INVOKABLE void camera_orbit(float yaw_deg, float pitch_deg);
  Q_INVOKABLE void camera_orbit_direction(int direction, bool shift);
  Q_INVOKABLE void camera_follow_selection(bool enable);
  Q_INVOKABLE void camera_set_follow_lerp(float alpha);
  Q_INVOKABLE void start_loading_maps();

  Q_INVOKABLE void set_paused(bool paused) { m_runtime.paused = paused; }
  Q_INVOKABLE void set_game_speed(float speed) {
    m_runtime.time_scale = std::max(0.0F, speed);
  }
  [[nodiscard]] bool paused() const { return m_runtime.paused; }
  [[nodiscard]] float time_scale() const { return m_runtime.time_scale; }
  [[nodiscard]] QString victory_state() const {
    return m_runtime.victory_state;
  }
  [[nodiscard]] QString cursor_mode() const;
  void set_cursor_mode(CursorMode mode);
  void set_cursor_mode(const QString &mode);
  [[nodiscard]] qreal global_cursor_x() const;
  [[nodiscard]] qreal global_cursor_y() const;
  [[nodiscard]] bool has_units_selected() const;
  [[nodiscard]] int player_troop_count() const;
  [[nodiscard]] int max_troops_per_player() const {
    return m_level.max_troops_per_player;
  }
  [[nodiscard]] int enemy_troops_defeated() const;

  Q_INVOKABLE [[nodiscard]] static QVariantMap get_player_stats(int owner_id);

  [[nodiscard]] int selected_player_id() const { return m_selected_player_id; }
  void set_selected_player_id(int id) {
    if (m_selected_player_id != id) {
      m_selected_player_id = id;
      emit selected_player_id_changed();
    }
  }
  [[nodiscard]] QString last_error() const { return m_runtime.last_error; }
  Q_INVOKABLE void clear_error() {
    if (!m_runtime.last_error.isEmpty()) {
      m_runtime.last_error = "";
      emit last_error_changed();
    }
  }

  Q_INVOKABLE [[nodiscard]] bool has_selected_type(const QString &type) const;
  Q_INVOKABLE void recruit_near_selected(const QString &unit_type);
  Q_INVOKABLE [[nodiscard]] QVariantMap get_selected_production_state() const;
  Q_INVOKABLE [[nodiscard]] QVariantMap
  get_unit_production_info(const QString &unit_type) const;
  Q_INVOKABLE [[nodiscard]] QString get_selected_units_command_mode() const;
  Q_INVOKABLE void set_rally_at_screen(qreal sx, qreal sy);
  Q_INVOKABLE [[nodiscard]] QVariantList available_maps() const;
  [[nodiscard]] QVariantList available_nations() const;
  [[nodiscard]] QVariantList available_campaigns() const;
  [[nodiscard]] bool maps_loading() const { return m_maps_loading; }
  Q_INVOKABLE void
  start_skirmish(const QString &map_path,
                 const QVariantList &playerConfigs = QVariantList());
  Q_INVOKABLE void start_campaign_mission(const QString &campaign_id);
  Q_INVOKABLE void mark_current_mission_completed();
  Q_INVOKABLE void open_settings();
  Q_INVOKABLE void load_save();
  Q_INVOKABLE void save_game(const QString &filename = "savegame.json");
  Q_INVOKABLE void save_game_to_slot(const QString &slot_name);
  Q_INVOKABLE void load_game_from_slot(const QString &slot_name);
  Q_INVOKABLE [[nodiscard]] QVariantList get_save_slots() const;
  Q_INVOKABLE void refresh_save_slots();
  Q_INVOKABLE bool delete_save_slot(const QString &slot_name);
  Q_INVOKABLE void exit_game();
  Q_INVOKABLE [[nodiscard]] QVariantList get_owner_info() const;
  Q_INVOKABLE [[nodiscard]] QImage
  generate_map_preview(const QString &map_path,
                       const QVariantList &player_configs) const;

  [[nodiscard]] QImage minimap_image() const;

  [[nodiscard]] QImage minimap_image() const;

  QObject *audio_system();

  void setWindow(QQuickWindow *w) { m_window = w; }

  void ensure_initialized();
  void update(float dt);
  void render(int pixelWidth, int pixelHeight);

  void get_selected_unit_ids(std::vector<Engine::Core::EntityID> &out) const;
  bool get_unit_info(Engine::Core::EntityID id, QString &name, int &health,
                     int &max_health, bool &isBuilding, bool &alive,
                     QString &nation) const;

  [[nodiscard]] bool has_patrol_preview_waypoint() const;
  [[nodiscard]] QVector3D get_patrol_preview_waypoint() const;

private:
  struct RuntimeState {
    bool initialized = false;
    bool paused = false;
    bool loading = false;
    float time_scale = 1.0F;
    int local_owner_id = 1;
    QString victory_state = "";
    CursorMode cursor_mode{CursorMode::Normal};
    QString last_error = "";
    Qt::CursorShape current_cursor = Qt::ArrowCursor;
    int last_troop_count = 0;
    std::uint64_t visibility_version = 0;
    float visibility_update_accumulator = 0.0F;
    qreal last_cursor_x = -1.0;
    qreal last_cursor_y = -1.0;
    int selection_refresh_counter = 0;
  };
  bool screen_to_ground(const QPointF &screenPt, QVector3D &outWorld);
  bool world_to_screen(const QVector3D &world, QPointF &outScreen) const;
  void sync_selection_flags();
  static void reset_movement(Engine::Core::Entity *entity);
  QAbstractItemModel *selected_units_model();
  void on_unit_spawned(const Engine::Core::UnitSpawnedEvent &event);
  void on_unit_died(const Engine::Core::UnitDiedEvent &event);
  void rebuild_entity_cache();
  void rebuild_registries_after_load();
  void rebuild_building_collisions();
  void restore_environment_from_metadata(const QJsonObject &metadata);
  void update_cursor(Qt::CursorShape newCursor);
  void set_error(const QString &errorMessage);
  bool load_from_slot(const QString &slot);
  bool save_to_slot(const QString &slot, const QString &title);
  [[nodiscard]] Game::Systems::RuntimeSnapshot to_runtime_snapshot() const;
  void apply_runtime_snapshot(const Game::Systems::RuntimeSnapshot &snapshot);
  [[nodiscard]] QByteArray capture_screenshot() const;

  std::unique_ptr<Engine::Core::World> m_world;
  std::unique_ptr<Render::GL::Renderer> m_renderer;
  std::unique_ptr<Render::GL::Camera> m_camera;
  std::shared_ptr<Render::GL::ResourceManager> m_resources;
  std::unique_ptr<Render::GL::GroundRenderer> m_ground;
  std::unique_ptr<Render::GL::TerrainRenderer> m_terrain;
  std::unique_ptr<Render::GL::BiomeRenderer> m_biome;
  std::unique_ptr<Render::GL::RiverRenderer> m_river;
  std::unique_ptr<Render::GL::RoadRenderer> m_road;
  std::unique_ptr<Render::GL::RiverbankRenderer> m_riverbank;
  std::unique_ptr<Render::GL::BridgeRenderer> m_bridge;
  std::unique_ptr<Render::GL::FogRenderer> m_fog;
  std::unique_ptr<Render::GL::StoneRenderer> m_stone;
  std::unique_ptr<Render::GL::PlantRenderer> m_plant;
  std::unique_ptr<Render::GL::PineRenderer> m_pine;
  std::unique_ptr<Render::GL::OliveRenderer> m_olive;
  std::unique_ptr<Render::GL::FireCampRenderer> m_firecamp;
  std::vector<Render::GL::IRenderPass *> m_passes;
  std::unique_ptr<Game::Systems::PickingService> m_pickingService;
  std::unique_ptr<Game::Systems::VictoryService> m_victoryService;
  std::unique_ptr<Game::Systems::SaveLoadService> m_saveLoadService;
  std::unique_ptr<CursorManager> m_cursorManager;
  std::unique_ptr<HoverTracker> m_hoverTracker;
  std::unique_ptr<Game::Systems::CameraService> m_cameraService;
  std::unique_ptr<Game::Systems::SelectionController> m_selectionController;
  std::unique_ptr<App::Controllers::CommandController> m_commandController;
  std::unique_ptr<Game::Map::MapCatalog> m_mapCatalog;
  std::unique_ptr<Game::Audio::AudioEventHandler> m_audioEventHandler;
  std::unique_ptr<App::Models::AudioSystemProxy> m_audio_systemProxy;
<<<<<<< HEAD
  QImage m_minimap_image;
  QImage m_minimap_base_image;
  std::uint64_t m_minimap_fog_version = 0;
  std::unique_ptr<Game::Map::Minimap::UnitLayer> m_unit_layer;
  float m_world_width = 0.0F;
  float m_world_height = 0.0F;
  float m_minimap_update_timer = 0.0F;
  static constexpr float MINIMAP_UPDATE_INTERVAL = 0.1F;
=======
  std::unique_ptr<MinimapManager> m_minimap_manager;
  std::unique_ptr<AmbientStateManager> m_ambient_state_manager;
  std::unique_ptr<InputCommandHandler> m_input_handler;
  std::unique_ptr<CameraController> m_camera_controller;
>>>>>>> 3d5628a2
  QQuickWindow *m_window = nullptr;
  RuntimeState m_runtime;
  ViewportState m_viewport;
  bool m_followSelectionEnabled = false;
  Game::Systems::LevelSnapshot m_level;
  SelectedUnitsModel *m_selectedUnitsModel = nullptr;
  int m_enemyTroopsDefeated = 0;
  int m_selected_player_id = 1;
  QVariantList m_available_maps;
  QVariantList m_available_campaigns;
  bool m_maps_loading = false;
  QString m_current_campaign_id;
  Engine::Core::ScopedEventSubscription<Engine::Core::UnitDiedEvent>
      m_unit_died_subscription;
  Engine::Core::ScopedEventSubscription<Engine::Core::UnitSpawnedEvent>
      m_unit_spawned_subscription;
  EntityCache m_entity_cache;

  void load_campaigns();
  void generate_minimap_for_map(const Game::Map::MapDefinition &map_def);
  void update_minimap_fog(float dt);
  void update_minimap_units();
signals:
  void selected_units_changed();
  void selected_units_data_changed();
  void enemy_troops_defeated_changed();
  void victory_state_changed();
  void cursor_mode_changed();
  void global_cursor_changed();
  void troop_count_changed();
  void available_maps_changed();
  void available_campaigns_changed();
  void owner_info_changed();
  void selected_player_id_changed();
  void last_error_changed();
  void maps_loading_changed();
  void minimap_image_changed();
  void save_slots_changed();
  void hold_mode_changed(bool active);
};<|MERGE_RESOLUTION|>--- conflicted
+++ resolved
@@ -236,8 +236,6 @@
   Q_INVOKABLE [[nodiscard]] QImage
   generate_map_preview(const QString &map_path,
                        const QVariantList &player_configs) const;
-
-  [[nodiscard]] QImage minimap_image() const;
 
   [[nodiscard]] QImage minimap_image() const;
 
@@ -323,21 +321,10 @@
   std::unique_ptr<Game::Map::MapCatalog> m_mapCatalog;
   std::unique_ptr<Game::Audio::AudioEventHandler> m_audioEventHandler;
   std::unique_ptr<App::Models::AudioSystemProxy> m_audio_systemProxy;
-<<<<<<< HEAD
-  QImage m_minimap_image;
-  QImage m_minimap_base_image;
-  std::uint64_t m_minimap_fog_version = 0;
-  std::unique_ptr<Game::Map::Minimap::UnitLayer> m_unit_layer;
-  float m_world_width = 0.0F;
-  float m_world_height = 0.0F;
-  float m_minimap_update_timer = 0.0F;
-  static constexpr float MINIMAP_UPDATE_INTERVAL = 0.1F;
-=======
   std::unique_ptr<MinimapManager> m_minimap_manager;
   std::unique_ptr<AmbientStateManager> m_ambient_state_manager;
   std::unique_ptr<InputCommandHandler> m_input_handler;
   std::unique_ptr<CameraController> m_camera_controller;
->>>>>>> 3d5628a2
   QQuickWindow *m_window = nullptr;
   RuntimeState m_runtime;
   ViewportState m_viewport;
@@ -357,9 +344,6 @@
   EntityCache m_entity_cache;
 
   void load_campaigns();
-  void generate_minimap_for_map(const Game::Map::MapDefinition &map_def);
-  void update_minimap_fog(float dt);
-  void update_minimap_units();
 signals:
   void selected_units_changed();
   void selected_units_data_changed();
