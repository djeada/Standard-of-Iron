--- conflicted
+++ resolved
@@ -377,12 +377,9 @@
   QVariantList m_available_campaigns;
   bool m_maps_loading = false;
   QString m_current_campaign_id;
-<<<<<<< HEAD
   QString m_pending_building_type;
-=======
   QString m_current_mission_id;
   std::optional<Game::Mission::MissionDefinition> m_current_mission_definition;
->>>>>>> 83803a2a
   bool m_loading_overlay_active = false;
   bool m_loading_overlay_wait_for_first_frame = false;
   int m_loading_overlay_frames_remaining = 0;
