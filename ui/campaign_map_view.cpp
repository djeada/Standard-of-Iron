#include "campaign_map_view.h"

#include "../utils/resource_utils.h"

#include <QDebug>
#include <QFile>
#include <QJsonArray>
#include <QJsonDocument>
#include <QJsonObject>
#include <QMatrix4x4>
#include <QOpenGLContext>
#include <QOpenGLFramebufferObject>
#include <QOpenGLFramebufferObjectFormat>
#include <QOpenGLFunctions_3_3_Core>
#include <QOpenGLShaderProgram>
#include <QOpenGLTexture>
#include <QVariantMap>
#include <QVector2D>
#include <QVector3D>
#include <QVector4D>
#include <QtGlobal>
#include <QtMath>
#include <cmath>
#include <cstring>
#include <unordered_map>
#include <utility>
#include <vector>

namespace {

auto build_mvp_matrix(float width, float height, float yaw_deg, float pitch_deg,
                      float distance) -> QMatrix4x4 {
  const float view_w = qMax(1.0F, width);
  const float view_h = qMax(1.0F, height);
  const float aspect = view_w / view_h;

  QMatrix4x4 projection;
  projection.perspective(45.0F, aspect, 0.1F, 10.0F);

  const QVector3D center(0.5F, 0.0F, 0.5F);
  const float yaw_rad = qDegreesToRadians(yaw_deg);
  const float pitch_rad = qDegreesToRadians(pitch_deg);
  const float clamped_distance = qMax(1.0F, distance);

  const float cos_pitch = std::cos(pitch_rad);
  const float sin_pitch = std::sin(pitch_rad);
  const float cos_yaw = std::cos(yaw_rad);
  const float sin_yaw = std::sin(yaw_rad);

  QVector3D eye(center.x() + clamped_distance * sin_yaw * cos_pitch,
                center.y() + clamped_distance * sin_pitch,
                center.z() + clamped_distance * cos_yaw * cos_pitch);

  QMatrix4x4 view;
  view.lookAt(eye, center, QVector3D(0.0F, 0.0F, 1.0F));

  QMatrix4x4 model;
  return projection * view * model;
}

auto point_in_triangle(const QVector2D &p, const QVector2D &a,
                       const QVector2D &b, const QVector2D &c) -> bool {
  const QVector2D v0 = c - a;
  const QVector2D v1 = b - a;
  const QVector2D v2 = p - a;

  const float dot00 = QVector2D::dotProduct(v0, v0);
  const float dot01 = QVector2D::dotProduct(v0, v1);
  const float dot02 = QVector2D::dotProduct(v0, v2);
  const float dot11 = QVector2D::dotProduct(v1, v1);
  const float dot12 = QVector2D::dotProduct(v1, v2);

  const float denom = dot00 * dot11 - dot01 * dot01;
  if (qFuzzyIsNull(denom)) {
    return false;
  }
  const float inv_denom = 1.0F / denom;
  const float u = (dot11 * dot02 - dot01 * dot12) * inv_denom;
  const float v = (dot00 * dot12 - dot01 * dot02) * inv_denom;
  return (u >= 0.0F) && (v >= 0.0F) && (u + v <= 1.0F);
}

struct LineSpan {
  int start = 0;
  int count = 0;
};

struct LineLayer {
  GLuint vao = 0;
  GLuint vbo = 0;
  std::vector<LineSpan> spans;
  QVector4D color = QVector4D(1.0F, 1.0F, 1.0F, 1.0F);
  float width = 1.0F;
  bool ready = false;
};

struct ProvinceSpan {
  int start = 0;
  int count = 0;
  QVector4D color = QVector4D(0.0F, 0.0F, 0.0F, 0.0F);
  QString id;
};

struct ProvinceLayer {
  GLuint vao = 0;
  GLuint vbo = 0;
  std::vector<ProvinceSpan> spans;
  bool ready = false;
};

struct QStringHash {
  std::size_t operator()(const QString &s) const noexcept { return qHash(s); }
};

struct CampaignMapTextureCache {
  static CampaignMapTextureCache &instance() {
    static CampaignMapTextureCache s_instance;
    return s_instance;
  }

  QOpenGLTexture *get_or_load(const QString &resource_path) {
    // Only allow texture loading during initialization, not from render thread
    if (!m_allow_loading) {
      qWarning() << "CampaignMapTextureCache: Attempted to load texture after "
                    "initialization:" << resource_path;
      return nullptr;
    }

    auto it = m_textures.find(resource_path);
    if (it != m_textures.end() && it->second != nullptr) {
      return it->second;
    }

    const QString path = Utils::Resources::resolveResourcePath(resource_path);
    QImage image(path);
    if (image.isNull()) {
      qWarning() << "CampaignMapTextureCache: Failed to load texture" << path;
      return nullptr;
    }

    QImage rgba = image.convertToFormat(QImage::Format_RGBA8888);
    auto *texture = new QOpenGLTexture(rgba);
    texture->setWrapMode(QOpenGLTexture::ClampToEdge);
    texture->setMinMagFilters(QOpenGLTexture::Linear, QOpenGLTexture::Linear);
    m_textures[resource_path] = texture;
    return texture;
  }

  void set_loading_allowed(bool allowed) { m_allow_loading = allowed; }

  void clear() {

    QOpenGLContext *ctx = QOpenGLContext::currentContext();
    if (ctx != nullptr && ctx->isValid()) {
      for (auto &pair : m_textures) {
        delete pair.second;
      }
    }
    m_textures.clear();
  }

private:
  CampaignMapTextureCache() = default;
  ~CampaignMapTextureCache() { clear(); }
  std::unordered_map<QString, QOpenGLTexture *, QStringHash> m_textures;
  bool m_allow_loading = true;
};

class CampaignMapRenderer : public QQuickFramebufferObject::Renderer,
                            protected QOpenGLFunctions_3_3_Core {
public:
  CampaignMapRenderer() = default;
  ~CampaignMapRenderer() override { cleanup(); }

  void render() override {
    if (!ensure_initialized()) {
      return;
    }

    glViewport(0, 0, m_size.width(), m_size.height());
    glEnable(GL_DEPTH_TEST);
    glDisable(GL_CULL_FACE);
    glEnable(GL_BLEND);
    glBlendFunc(GL_SRC_ALPHA, GL_ONE_MINUS_SRC_ALPHA);

    glClearColor(0.05F, 0.1F, 0.16F, 1.0F);
    glClear(GL_COLOR_BUFFER_BIT | GL_DEPTH_BUFFER_BIT);

    QMatrix4x4 mvp;
    compute_mvp(mvp);

    draw_textured_layer(m_waterTexture, m_quadVao, 6, mvp, 1.0F, -0.01F);
    if (m_landVertexCount > 0) {
      draw_textured_layer(m_baseTexture, m_landVao, m_landVertexCount, mvp,
                          1.0F, 0.0F);
    } else {
      draw_textured_layer(m_baseTexture, m_quadVao, 6, mvp, 1.0F, 0.0F);
    }

    glDisable(GL_DEPTH_TEST);
    draw_province_layer(m_provinceLayer, mvp, 0.002F);
    draw_line_layer(m_provinceBorderLayer, mvp, 0.0045F);
    draw_line_layer(m_coastLayer, mvp, 0.004F);
    draw_line_layer(m_riverLayer, mvp, 0.003F);
    draw_line_layer(m_pathLayer, mvp, 0.006F);
  }

  auto createFramebufferObject(const QSize &size)
      -> QOpenGLFramebufferObject * override {
    m_size = size;
    QOpenGLFramebufferObjectFormat fmt;
    fmt.setAttachment(QOpenGLFramebufferObject::Depth);
    fmt.setSamples(0);
    return new QOpenGLFramebufferObject(size, fmt);
  }

  void synchronize(QQuickFramebufferObject *item) override {
    auto *view = dynamic_cast<CampaignMapView *>(item);
    if (view == nullptr) {
      return;
    }

    m_orbit_yaw = view->orbitYaw();
    m_orbit_pitch = view->orbitPitch();
    m_orbit_distance = view->orbitDistance();
    m_hover_province_id = view->hoverProvinceId();
  }

private:
  QSize m_size;
  bool m_initialized = false;

  QOpenGLShaderProgram m_textureProgram;
  QOpenGLShaderProgram m_lineProgram;

  GLuint m_quadVao = 0;
  GLuint m_quadVbo = 0;

  GLuint m_landVao = 0;
  GLuint m_landVbo = 0;
  int m_landVertexCount = 0;

  QOpenGLTexture *m_baseTexture = nullptr;
  QOpenGLTexture *m_waterTexture = nullptr;

  LineLayer m_coastLayer;
  LineLayer m_riverLayer;
  LineLayer m_pathLayer;
  LineLayer m_provinceBorderLayer;
  ProvinceLayer m_provinceLayer;

  float m_orbit_yaw = 180.0F;
  float m_orbit_pitch = 55.0F;
  float m_orbit_distance = 2.4F;
  QString m_hover_province_id;

  auto ensure_initialized() -> bool {
    if (m_initialized) {
      return true;
    }

    QOpenGLContext *ctx = QOpenGLContext::currentContext();
    if (ctx == nullptr || !ctx->isValid()) {
      qWarning() << "CampaignMapRenderer: No valid OpenGL context";
      return false;
    }

    initializeOpenGLFunctions();

    if (!init_shaders()) {
      return false;
    }

    init_quad();
<<<<<<< HEAD
    // Use global texture cache to avoid reloading from disk on renderer recreation
    // Allow loading during initialization
=======

>>>>>>> c8b70070
    auto &tex_cache = CampaignMapTextureCache::instance();
    tex_cache.set_loading_allowed(true);
    m_waterTexture = tex_cache.get_or_load(
        QStringLiteral(":/assets/campaign_map/campaign_water.png"));
    m_baseTexture = tex_cache.get_or_load(
        QStringLiteral(":/assets/campaign_map/campaign_base_color.png"));
    // Prevent loading from render thread after initialization
    tex_cache.set_loading_allowed(false);
    init_land_mesh();

    init_line_layer(m_coastLayer,
                    QStringLiteral(":/assets/campaign_map/coastlines_uv.json"),
                    QVector4D(0.22F, 0.19F, 0.16F, 1.0F), 1.4F);
    init_line_layer(m_riverLayer,
                    QStringLiteral(":/assets/campaign_map/rivers_uv.json"),
                    QVector4D(0.33F, 0.49F, 0.61F, 0.9F), 1.2F);
    init_line_layer(m_pathLayer,
                    QStringLiteral(":/assets/campaign_map/hannibal_path.json"),
                    QVector4D(0.78F, 0.2F, 0.12F, 0.9F), 2.0F);
    init_province_layer(m_provinceLayer,
                        QStringLiteral(":/assets/campaign_map/provinces.json"));
    init_borders_layer(m_provinceBorderLayer,
                       QStringLiteral(":/assets/campaign_map/provinces.json"),
                       QVector4D(0.18F, 0.16F, 0.14F, 0.85F), 1.6F);

    m_initialized = true;
    return true;
  }

  auto init_shaders() -> bool {
    static const char *kTexVert = R"(
#version 330 core
layout(location = 0) in vec2 a_pos;

uniform mat4 u_mvp;
uniform float u_z;

out vec2 v_uv;

void main() {
  vec3 world = vec3(1.0 - a_pos.x, u_z, a_pos.y);
  gl_Position = u_mvp * vec4(world, 1.0);
  v_uv = a_pos;
}
)";

    static const char *kTexFrag = R"(
#version 330 core
in vec2 v_uv;

uniform sampler2D u_tex;
uniform float u_alpha;

out vec4 fragColor;

void main() {
  vec2 uv = vec2(v_uv.x, 1.0 - v_uv.y);
  vec4 texel = texture(u_tex, uv);
  fragColor = vec4(texel.rgb, texel.a * u_alpha);
}
)";

    static const char *kLineVert = R"(
#version 330 core
layout(location = 0) in vec2 a_pos;

uniform mat4 u_mvp;
uniform float u_z;

void main() {
  vec3 world = vec3(1.0 - a_pos.x, u_z, a_pos.y);
  gl_Position = u_mvp * vec4(world, 1.0);
}
)";

    static const char *kLineFrag = R"(
#version 330 core
uniform vec4 u_color;

out vec4 fragColor;

void main() {
  fragColor = u_color;
}
)";

    if (!m_textureProgram.addShaderFromSourceCode(QOpenGLShader::Vertex,
                                                  kTexVert)) {
      qWarning()
          << "CampaignMapRenderer: Failed to compile texture vertex shader";
      return false;
    }
    if (!m_textureProgram.addShaderFromSourceCode(QOpenGLShader::Fragment,
                                                  kTexFrag)) {
      qWarning()
          << "CampaignMapRenderer: Failed to compile texture fragment shader";
      return false;
    }
    if (!m_textureProgram.link()) {
      qWarning() << "CampaignMapRenderer: Failed to link texture shader";
      return false;
    }

    if (!m_lineProgram.addShaderFromSourceCode(QOpenGLShader::Vertex,
                                               kLineVert)) {
      qWarning() << "CampaignMapRenderer: Failed to compile line vertex shader";
      return false;
    }
    if (!m_lineProgram.addShaderFromSourceCode(QOpenGLShader::Fragment,
                                               kLineFrag)) {
      qWarning()
          << "CampaignMapRenderer: Failed to compile line fragment shader";
      return false;
    }
    if (!m_lineProgram.link()) {
      qWarning() << "CampaignMapRenderer: Failed to link line shader";
      return false;
    }

    return true;
  }

  void init_quad() {
    if (m_quadVao != 0) {
      return;
    }

    static const float kQuadVerts[] = {
        0.0F, 0.0F, 1.0F, 0.0F, 1.0F, 1.0F, 0.0F, 0.0F, 1.0F, 1.0F, 0.0F, 1.0F,
    };

    glGenVertexArrays(1, &m_quadVao);
    glGenBuffers(1, &m_quadVbo);

    glBindVertexArray(m_quadVao);
    glBindBuffer(GL_ARRAY_BUFFER, m_quadVbo);
    glBufferData(GL_ARRAY_BUFFER, sizeof(kQuadVerts), kQuadVerts,
                 GL_STATIC_DRAW);
    glEnableVertexAttribArray(0);
    glVertexAttribPointer(0, 2, GL_FLOAT, GL_FALSE, 2 * sizeof(float),
                          reinterpret_cast<void *>(0));
    glBindVertexArray(0);
  }

  void init_land_mesh() {
    const QString path = Utils::Resources::resolveResourcePath(
        QStringLiteral(":/assets/campaign_map/land_mesh.bin"));
    QFile file(path);
    if (!file.open(QIODevice::ReadOnly)) {
      qWarning() << "CampaignMapRenderer: Failed to open land mesh" << path;
      return;
    }

    const QByteArray data = file.readAll();
    if (data.isEmpty() || (data.size() % sizeof(float) != 0)) {
      qWarning() << "CampaignMapRenderer: Land mesh is empty or invalid";
      return;
    }

    const int floatCount = data.size() / static_cast<int>(sizeof(float));
    if (floatCount % 2 != 0) {
      qWarning() << "CampaignMapRenderer: Land mesh float count is odd";
      return;
    }

    std::vector<float> verts(static_cast<size_t>(floatCount));
    memcpy(verts.data(), data.constData(), static_cast<size_t>(data.size()));

    m_landVertexCount = floatCount / 2;
    if (m_landVertexCount == 0) {
      return;
    }

    glGenVertexArrays(1, &m_landVao);
    glGenBuffers(1, &m_landVbo);

    glBindVertexArray(m_landVao);
    glBindBuffer(GL_ARRAY_BUFFER, m_landVbo);
    glBufferData(GL_ARRAY_BUFFER, static_cast<GLsizeiptr>(data.size()),
                 verts.data(), GL_STATIC_DRAW);
    glEnableVertexAttribArray(0);
    glVertexAttribPointer(0, 2, GL_FLOAT, GL_FALSE, 2 * sizeof(float),
                          reinterpret_cast<void *>(0));
    glBindVertexArray(0);
  }

  void init_line_layer(LineLayer &layer, const QString &resource_path,
                       const QVector4D &color, float width) {
    const QString path = Utils::Resources::resolveResourcePath(resource_path);
    QFile file(path);
    if (!file.open(QIODevice::ReadOnly)) {
      qWarning() << "CampaignMapRenderer: Failed to open line layer" << path;
      return;
    }

    const QJsonDocument doc = QJsonDocument::fromJson(file.readAll());
    if (!doc.isObject()) {
      qWarning() << "CampaignMapRenderer: Line layer JSON invalid" << path;
      return;
    }

    const QJsonArray lines = doc.object().value("lines").toArray();
    std::vector<float> verts;
    verts.reserve(lines.size() * 8);

    std::vector<LineSpan> spans;
    int cursor = 0;

    for (const auto &line_val : lines) {
      const QJsonArray line = line_val.toArray();
      if (line.isEmpty()) {
        continue;
      }

      const int start = cursor;
      int count = 0;
      for (const auto &pt_val : line) {
        const QJsonArray pt = pt_val.toArray();
        if (pt.size() < 2) {
          continue;
        }
        verts.push_back(static_cast<float>(pt.at(0).toDouble()));
        verts.push_back(static_cast<float>(pt.at(1).toDouble()));
        ++count;
        ++cursor;
      }

      if (count >= 2) {
        spans.push_back({start, count});
      }
    }

    if (verts.empty() || spans.empty()) {
      return;
    }

    glGenVertexArrays(1, &layer.vao);
    glGenBuffers(1, &layer.vbo);

    glBindVertexArray(layer.vao);
    glBindBuffer(GL_ARRAY_BUFFER, layer.vbo);
    glBufferData(GL_ARRAY_BUFFER,
                 static_cast<GLsizeiptr>(verts.size() * sizeof(float)),
                 verts.data(), GL_STATIC_DRAW);
    glEnableVertexAttribArray(0);
    glVertexAttribPointer(0, 2, GL_FLOAT, GL_FALSE, 2 * sizeof(float),
                          reinterpret_cast<void *>(0));
    glBindVertexArray(0);

    layer.color = color;
    layer.width = width;
    layer.spans = std::move(spans);
    layer.ready = true;
  }

  void init_province_layer(ProvinceLayer &layer, const QString &resource_path) {
    const QString path = Utils::Resources::resolveResourcePath(resource_path);
    QFile file(path);
    if (!file.open(QIODevice::ReadOnly)) {
      qWarning() << "CampaignMapRenderer: Failed to open provinces" << path;
      return;
    }

    const QJsonDocument doc = QJsonDocument::fromJson(file.readAll());
    if (!doc.isObject()) {
      qWarning() << "CampaignMapRenderer: Provinces JSON invalid" << path;
      return;
    }

    const QJsonArray provinces = doc.object().value("provinces").toArray();
    if (provinces.isEmpty()) {
      return;
    }

    std::vector<float> verts;
    std::vector<ProvinceSpan> spans;
    int cursor = 0;

    for (const auto &prov_val : provinces) {
      const QJsonObject prov = prov_val.toObject();
      const QString province_id = prov.value("id").toString();
      const QJsonArray tri = prov.value("triangles").toArray();
      if (tri.isEmpty()) {
        continue;
      }

      const int start = cursor;
      int count = 0;
      for (const auto &pt_val : tri) {
        const QJsonArray pt = pt_val.toArray();
        if (pt.size() < 2) {
          continue;
        }
        verts.push_back(static_cast<float>(pt.at(0).toDouble()));
        verts.push_back(static_cast<float>(pt.at(1).toDouble()));
        ++count;
        ++cursor;
      }

      if (count >= 3) {
        QVector4D color(0.0F, 0.0F, 0.0F, 0.0F);
        const QJsonArray color_arr = prov.value("color").toArray();
        if (color_arr.size() >= 4) {
          color = QVector4D(static_cast<float>(color_arr.at(0).toDouble()),
                            static_cast<float>(color_arr.at(1).toDouble()),
                            static_cast<float>(color_arr.at(2).toDouble()),
                            static_cast<float>(color_arr.at(3).toDouble()));
        }
        spans.push_back({start, count, color, province_id});
      }
    }

    if (verts.empty() || spans.empty()) {
      return;
    }

    glGenVertexArrays(1, &layer.vao);
    glGenBuffers(1, &layer.vbo);

    glBindVertexArray(layer.vao);
    glBindBuffer(GL_ARRAY_BUFFER, layer.vbo);
    glBufferData(GL_ARRAY_BUFFER,
                 static_cast<GLsizeiptr>(verts.size() * sizeof(float)),
                 verts.data(), GL_STATIC_DRAW);
    glEnableVertexAttribArray(0);
    glVertexAttribPointer(0, 2, GL_FLOAT, GL_FALSE, 2 * sizeof(float),
                          reinterpret_cast<void *>(0));
    glBindVertexArray(0);

    layer.spans = std::move(spans);
    layer.ready = true;
  }

  void init_borders_layer(LineLayer &layer, const QString &resource_path,
                          const QVector4D &color, float width) {
    const QString path = Utils::Resources::resolveResourcePath(resource_path);
    QFile file(path);
    if (!file.open(QIODevice::ReadOnly)) {
      qWarning() << "CampaignMapRenderer: Failed to open borders" << path;
      return;
    }

    const QJsonDocument doc = QJsonDocument::fromJson(file.readAll());
    if (!doc.isObject()) {
      qWarning() << "CampaignMapRenderer: Borders JSON invalid" << path;
      return;
    }

    const QJsonArray lines = doc.object().value("borders").toArray();
    std::vector<float> verts;
    verts.reserve(lines.size() * 8);

    std::vector<LineSpan> spans;
    int cursor = 0;

    for (const auto &line_val : lines) {
      const QJsonArray line = line_val.toArray();
      if (line.isEmpty()) {
        continue;
      }

      const int start = cursor;
      int count = 0;
      for (const auto &pt_val : line) {
        const QJsonArray pt = pt_val.toArray();
        if (pt.size() < 2) {
          continue;
        }
        verts.push_back(static_cast<float>(pt.at(0).toDouble()));
        verts.push_back(static_cast<float>(pt.at(1).toDouble()));
        ++count;
        ++cursor;
      }

      if (count >= 2) {
        spans.push_back({start, count});
      }
    }

    if (verts.empty() || spans.empty()) {
      return;
    }

    glGenVertexArrays(1, &layer.vao);
    glGenBuffers(1, &layer.vbo);

    glBindVertexArray(layer.vao);
    glBindBuffer(GL_ARRAY_BUFFER, layer.vbo);
    glBufferData(GL_ARRAY_BUFFER,
                 static_cast<GLsizeiptr>(verts.size() * sizeof(float)),
                 verts.data(), GL_STATIC_DRAW);
    glEnableVertexAttribArray(0);
    glVertexAttribPointer(0, 2, GL_FLOAT, GL_FALSE, 2 * sizeof(float),
                          reinterpret_cast<void *>(0));
    glBindVertexArray(0);

    layer.color = color;
    layer.width = width;
    layer.spans = std::move(spans);
    layer.ready = true;
  }

  auto load_texture(const QString &resource_path) -> QOpenGLTexture * {
    const QString path = Utils::Resources::resolveResourcePath(resource_path);
    QImage image(path);
    if (image.isNull()) {
      qWarning() << "CampaignMapRenderer: Failed to load texture" << path;
      return nullptr;
    }

    QImage rgba = image.convertToFormat(QImage::Format_RGBA8888);
    auto *texture = new QOpenGLTexture(rgba);
    texture->setWrapMode(QOpenGLTexture::ClampToEdge);
    texture->setMinMagFilters(QOpenGLTexture::Linear, QOpenGLTexture::Linear);
    return texture;
  }

  void compute_mvp(QMatrix4x4 &out_mvp) const {
    out_mvp = build_mvp_matrix(static_cast<float>(m_size.width()),
                               static_cast<float>(m_size.height()), m_orbit_yaw,
                               m_orbit_pitch, m_orbit_distance);
  }

  void draw_textured_layer(QOpenGLTexture *texture, GLuint vao,
                           int vertex_count, const QMatrix4x4 &mvp, float alpha,
                           float z_offset) {
    if (texture == nullptr || vao == 0 || vertex_count <= 0) {
      return;
    }

    m_textureProgram.bind();
    m_textureProgram.setUniformValue("u_mvp", mvp);
    m_textureProgram.setUniformValue("u_z", z_offset);
    m_textureProgram.setUniformValue("u_alpha", alpha);
    m_textureProgram.setUniformValue("u_tex", 0);

    glActiveTexture(GL_TEXTURE0);
    texture->bind();
    glBindVertexArray(vao);
    glDrawArrays(GL_TRIANGLES, 0, vertex_count);
    glBindVertexArray(0);
    texture->release();
    m_textureProgram.release();
  }

  void draw_line_layer(const LineLayer &layer, const QMatrix4x4 &mvp,
                       float z_offset) {
    if (!layer.ready || layer.vao == 0 || layer.spans.empty()) {
      return;
    }

    glLineWidth(layer.width);

    m_lineProgram.bind();
    m_lineProgram.setUniformValue("u_mvp", mvp);
    m_lineProgram.setUniformValue("u_z", z_offset);
    m_lineProgram.setUniformValue("u_color", layer.color);

    glBindVertexArray(layer.vao);
    for (const auto &span : layer.spans) {
      glDrawArrays(GL_LINE_STRIP, span.start, span.count);
    }
    glBindVertexArray(0);
    m_lineProgram.release();
  }

  void draw_province_layer(const ProvinceLayer &layer, const QMatrix4x4 &mvp,
                           float z_offset) {
    if (!layer.ready || layer.vao == 0 || layer.spans.empty()) {
      return;
    }

    m_lineProgram.bind();
    m_lineProgram.setUniformValue("u_mvp", mvp);
    m_lineProgram.setUniformValue("u_z", z_offset);

    glBindVertexArray(layer.vao);
    for (const auto &span : layer.spans) {
      if (span.color.w() <= 0.0F) {
        continue;
      }
      QVector4D color = span.color;
      if (!m_hover_province_id.isEmpty() && span.id == m_hover_province_id) {
        color = QVector4D(
            qMin(1.0F, color.x() + 0.65F), qMin(1.0F, color.y() + 0.65F),
            qMin(1.0F, color.z() + 0.65F), qMin(1.0F, color.w() + 0.75F));
      }
      m_lineProgram.setUniformValue("u_color", color);
      glDrawArrays(GL_TRIANGLES, span.start, span.count);
    }
    glBindVertexArray(0);
    m_lineProgram.release();
  }

  void cleanup() {
    if (QOpenGLContext::currentContext() == nullptr) {
      return;
    }

    if (m_quadVbo != 0) {
      glDeleteBuffers(1, &m_quadVbo);
      m_quadVbo = 0;
    }
    if (m_quadVao != 0) {
      glDeleteVertexArrays(1, &m_quadVao);
      m_quadVao = 0;
    }
    if (m_landVbo != 0) {
      glDeleteBuffers(1, &m_landVbo);
      m_landVbo = 0;
    }
    if (m_landVao != 0) {
      glDeleteVertexArrays(1, &m_landVao);
      m_landVao = 0;
    }
    if (m_coastLayer.vbo != 0) {
      glDeleteBuffers(1, &m_coastLayer.vbo);
      m_coastLayer.vbo = 0;
    }
    if (m_coastLayer.vao != 0) {
      glDeleteVertexArrays(1, &m_coastLayer.vao);
      m_coastLayer.vao = 0;
    }
    if (m_riverLayer.vbo != 0) {
      glDeleteBuffers(1, &m_riverLayer.vbo);
      m_riverLayer.vbo = 0;
    }
    if (m_riverLayer.vao != 0) {
      glDeleteVertexArrays(1, &m_riverLayer.vao);
      m_riverLayer.vao = 0;
    }
    if (m_pathLayer.vbo != 0) {
      glDeleteBuffers(1, &m_pathLayer.vbo);
      m_pathLayer.vbo = 0;
    }
    if (m_pathLayer.vao != 0) {
      glDeleteVertexArrays(1, &m_pathLayer.vao);
      m_pathLayer.vao = 0;
    }
    if (m_provinceBorderLayer.vbo != 0) {
      glDeleteBuffers(1, &m_provinceBorderLayer.vbo);
      m_provinceBorderLayer.vbo = 0;
    }
    if (m_provinceBorderLayer.vao != 0) {
      glDeleteVertexArrays(1, &m_provinceBorderLayer.vao);
      m_provinceBorderLayer.vao = 0;
    }
    if (m_provinceLayer.vbo != 0) {
      glDeleteBuffers(1, &m_provinceLayer.vbo);
      m_provinceLayer.vbo = 0;
    }
    if (m_provinceLayer.vao != 0) {
      glDeleteVertexArrays(1, &m_provinceLayer.vao);
      m_provinceLayer.vao = 0;
    }

    m_baseTexture = nullptr;
    m_waterTexture = nullptr;
  }
};

} // namespace

CampaignMapView::CampaignMapView() {
  setMirrorVertically(true);

  QOpenGLContext *ctx = QOpenGLContext::currentContext();
  if (ctx == nullptr) {
    qWarning() << "CampaignMapView: No OpenGL context available";
    qWarning()
        << "CampaignMapView: 3D rendering will not work in software mode";
    qWarning()
        << "CampaignMapView: Try running without QT_QUICK_BACKEND=software";
  }
}

void CampaignMapView::load_provinces_for_hit_test() {
  if (m_provinces_loaded) {
    return;
  }

  m_provinces_loaded = true;
  m_provinces.clear();

  const QString path = Utils::Resources::resolveResourcePath(
      QStringLiteral(":/assets/campaign_map/provinces.json"));
  QFile file(path);
  if (!file.open(QIODevice::ReadOnly)) {
    return;
  }

  const QJsonDocument doc = QJsonDocument::fromJson(file.readAll());
  if (!doc.isObject()) {
    return;
  }

  const QJsonArray provinces = doc.object().value("provinces").toArray();
  for (const auto &prov_val : provinces) {
    const QJsonObject prov = prov_val.toObject();
    const QJsonArray tri = prov.value("triangles").toArray();
    if (tri.isEmpty()) {
      continue;
    }

    ProvinceHit province;
    province.id = prov.value("id").toString();
    province.name = prov.value("name").toString();
    province.owner = prov.value("owner").toString();
    province.triangles.reserve(static_cast<size_t>(tri.size()));

    for (const auto &pt_val : tri) {
      const QJsonArray pt = pt_val.toArray();
      if (pt.size() < 2) {
        continue;
      }
      province.triangles.emplace_back(static_cast<float>(pt.at(0).toDouble()),
                                      static_cast<float>(pt.at(1).toDouble()));
    }

    if (province.triangles.size() >= 3) {
      m_provinces.push_back(std::move(province));
    }
  }
}

void CampaignMapView::load_province_labels() {
  if (m_province_labels_loaded) {
    return;
  }

  m_province_labels_loaded = true;
  m_province_labels.clear();

  const QString path = Utils::Resources::resolveResourcePath(
      QStringLiteral(":/assets/campaign_map/provinces.json"));
  QFile file(path);
  if (!file.open(QIODevice::ReadOnly)) {
    return;
  }

  const QJsonDocument doc = QJsonDocument::fromJson(file.readAll());
  if (!doc.isObject()) {
    return;
  }

  const QJsonArray provinces = doc.object().value("provinces").toArray();
  for (const auto &prov_val : provinces) {
    const QJsonObject prov = prov_val.toObject();
    QVariantMap entry;
    entry.insert(QStringLiteral("id"), prov.value("id").toString());
    entry.insert(QStringLiteral("name"), prov.value("name").toString());
    entry.insert(QStringLiteral("owner"), prov.value("owner").toString());

    const QJsonArray label_uv = prov.value("label_uv").toArray();
    if (label_uv.size() >= 2) {
      QVariantList label_list;
      label_list.reserve(2);
      label_list.push_back(label_uv.at(0).toDouble());
      label_list.push_back(label_uv.at(1).toDouble());
      entry.insert(QStringLiteral("label_uv"), label_list);
    }

    const QJsonArray cities = prov.value("cities").toArray();
    QVariantList city_list;
    city_list.reserve(cities.size());
    for (const auto &city_val : cities) {
      const QJsonObject city = city_val.toObject();
      const QString name = city.value("name").toString();
      const QJsonArray uv = city.value("uv").toArray();
      if (name.isEmpty() || uv.size() < 2) {
        continue;
      }
      QVariantList uv_list;
      uv_list.reserve(2);
      uv_list.push_back(uv.at(0).toDouble());
      uv_list.push_back(uv.at(1).toDouble());

      QVariantMap city_entry;
      city_entry.insert(QStringLiteral("name"), name);
      city_entry.insert(QStringLiteral("uv"), uv_list);
      city_list.push_back(city_entry);
    }
    entry.insert(QStringLiteral("cities"), city_list);

    m_province_labels.push_back(entry);
  }

  emit provinceLabelsChanged();
}

QVariantList CampaignMapView::provinceLabels() {
  load_province_labels();
  return m_province_labels;
}

QString CampaignMapView::provinceAtScreen(float x, float y) {
  load_provinces_for_hit_test();
  if (m_provinces.empty()) {
    return {};
  }

  const float w = static_cast<float>(width());
  const float h = static_cast<float>(height());
  if (w <= 0.0F || h <= 0.0F) {
    return {};
  }

  const float ndc_x = (2.0F * x / w) - 1.0F;
  const float ndc_y = 1.0F - (2.0F * y / h);

  const QMatrix4x4 mvp =
      build_mvp_matrix(w, h, m_orbit_yaw, m_orbit_pitch, m_orbit_distance);
  bool inverted = false;
  const QMatrix4x4 inv = mvp.inverted(&inverted);
  if (!inverted) {
    return {};
  }

  QVector4D near_p = inv * QVector4D(ndc_x, ndc_y, -1.0F, 1.0F);
  QVector4D far_p = inv * QVector4D(ndc_x, ndc_y, 1.0F, 1.0F);
  if (qFuzzyIsNull(near_p.w()) || qFuzzyIsNull(far_p.w())) {
    return {};
  }
  QVector3D near_v = QVector3D(near_p.x(), near_p.y(), near_p.z()) / near_p.w();
  QVector3D far_v = QVector3D(far_p.x(), far_p.y(), far_p.z()) / far_p.w();

  const QVector3D dir = far_v - near_v;
  if (qFuzzyIsNull(dir.y())) {
    return {};
  }

  const float t = -near_v.y() / dir.y();
  if (t < 0.0F) {
    return {};
  }

  const QVector3D hit = near_v + dir * t;
  const float u = 1.0F - hit.x();
  const float v = hit.z();
  if (u < 0.0F || u > 1.0F || v < 0.0F || v > 1.0F) {
    return {};
  }

  const QVector2D p(u, v);
  for (const auto &province : m_provinces) {
    const auto &triangles = province.triangles;
    for (size_t i = 0; i + 2 < triangles.size(); i += 3) {
      if (point_in_triangle(p, triangles[i], triangles[i + 1],
                            triangles[i + 2])) {
        return province.id;
      }
    }
  }

  return {};
}

QVariantMap CampaignMapView::provinceInfoAtScreen(float x, float y) {
  load_provinces_for_hit_test();
  QVariantMap info;
  if (m_provinces.empty()) {
    return info;
  }

  const float w = static_cast<float>(width());
  const float h = static_cast<float>(height());
  if (w <= 0.0F || h <= 0.0F) {
    return info;
  }

  const float ndc_x = (2.0F * x / w) - 1.0F;
  const float ndc_y = 1.0F - (2.0F * y / h);

  const QMatrix4x4 mvp =
      build_mvp_matrix(w, h, m_orbit_yaw, m_orbit_pitch, m_orbit_distance);
  bool inverted = false;
  const QMatrix4x4 inv = mvp.inverted(&inverted);
  if (!inverted) {
    return info;
  }

  QVector4D near_p = inv * QVector4D(ndc_x, ndc_y, -1.0F, 1.0F);
  QVector4D far_p = inv * QVector4D(ndc_x, ndc_y, 1.0F, 1.0F);
  if (qFuzzyIsNull(near_p.w()) || qFuzzyIsNull(far_p.w())) {
    return info;
  }
  QVector3D near_v = QVector3D(near_p.x(), near_p.y(), near_p.z()) / near_p.w();
  QVector3D far_v = QVector3D(far_p.x(), far_p.y(), far_p.z()) / far_p.w();

  const QVector3D dir = far_v - near_v;
  if (qFuzzyIsNull(dir.y())) {
    return info;
  }

  const float t = -near_v.y() / dir.y();
  if (t < 0.0F) {
    return info;
  }

  const QVector3D hit = near_v + dir * t;
  const float u = 1.0F - hit.x();
  const float v = hit.z();
  if (u < 0.0F || u > 1.0F || v < 0.0F || v > 1.0F) {
    return info;
  }

  const QVector2D p(u, v);
  for (const auto &province : m_provinces) {
    const auto &triangles = province.triangles;
    for (size_t i = 0; i + 2 < triangles.size(); i += 3) {
      if (point_in_triangle(p, triangles[i], triangles[i + 1],
                            triangles[i + 2])) {
        info.insert(QStringLiteral("id"), province.id);
        info.insert(QStringLiteral("name"), province.name);
        info.insert(QStringLiteral("owner"), province.owner);
        return info;
      }
    }
  }

  return info;
}

QPointF CampaignMapView::screenPosForUv(float u, float v) {
  const float w = static_cast<float>(width());
  const float h = static_cast<float>(height());
  if (w <= 0.0F || h <= 0.0F) {
    return {};
  }

  const float clamped_u = qBound(0.0F, u, 1.0F);
  const float clamped_v = qBound(0.0F, v, 1.0F);

  const QMatrix4x4 mvp =
      build_mvp_matrix(w, h, m_orbit_yaw, m_orbit_pitch, m_orbit_distance);
  const QVector4D world(1.0F - clamped_u, 0.0F, clamped_v, 1.0F);
  const QVector4D clip = mvp * world;
  if (qFuzzyIsNull(clip.w())) {
    return {};
  }

  const float ndc_x = clip.x() / clip.w();
  const float ndc_y = clip.y() / clip.w();
  const float screen_x = (ndc_x + 1.0F) * 0.5F * w;
  const float screen_y = (1.0F - (ndc_y + 1.0F) * 0.5F) * h;
  return QPointF(screen_x, screen_y);
}

void CampaignMapView::setOrbitYaw(float yaw) {
  if (qFuzzyCompare(m_orbit_yaw, yaw)) {
    return;
  }
  m_orbit_yaw = yaw;
  emit orbitYawChanged();
  update();
}

void CampaignMapView::setOrbitPitch(float pitch) {
  const float clamped = qBound(5.0F, pitch, 90.0F);
  if (qFuzzyCompare(m_orbit_pitch, clamped)) {
    return;
  }
  m_orbit_pitch = clamped;
  emit orbitPitchChanged();
  update();
}

void CampaignMapView::setOrbitDistance(float distance) {
  const float clamped = qBound(1.2F, distance, 5.0F);
  if (qFuzzyCompare(m_orbit_distance, clamped)) {
    return;
  }
  m_orbit_distance = clamped;
  emit orbitDistanceChanged();
  update();
}

void CampaignMapView::setHoverProvinceId(const QString &province_id) {
  if (m_hover_province_id == province_id) {
    return;
  }
  m_hover_province_id = province_id;
  emit hoverProvinceIdChanged();
  update();
}

auto CampaignMapView::createRenderer() const -> Renderer * {
  QOpenGLContext *ctx = QOpenGLContext::currentContext();
  if ((ctx == nullptr) || !ctx->isValid()) {
    qCritical()
        << "CampaignMapView::createRenderer() - No valid OpenGL context";
    qCritical()
        << "Running in software rendering mode - map view not available";
    return nullptr;
  }

  return new CampaignMapRenderer();
}<|MERGE_RESOLUTION|>--- conflicted
+++ resolved
@@ -272,12 +272,9 @@
     }
 
     init_quad();
-<<<<<<< HEAD
     // Use global texture cache to avoid reloading from disk on renderer recreation
     // Allow loading during initialization
-=======
-
->>>>>>> c8b70070
+
     auto &tex_cache = CampaignMapTextureCache::instance();
     tex_cache.set_loading_allowed(true);
     m_waterTexture = tex_cache.get_or_load(
