import QtQuick 2.15
import QtQuick.Controls 2.15
import QtQuick.Layouts 1.15
import StandardOfIron 1.0

Rectangle {
    id: productionPanel

    property int selectionTick: 0
    property var gameInstance: null

    signal recruitUnit(string unitType)
    signal rallyModeToggled()

    function defaultProductionState() {
        return {
            "has_barracks": false,
            "produced_count": 0,
            "max_units": 0,
            "queue_size": 0,
            "in_progress": false,
            "production_queue": [],
            "product_type": "",
            "villager_cost": 1,
            "build_time": 0,
            "time_remaining": 0,
            "nation_id": ""
        };
    }

    function unitIconSource(unitType, nationKey) {
        if (typeof StyleGuide === "undefined" || !StyleGuide.unitIconSources || !unitType)
            return "";

        var sources = StyleGuide.unitIconSources[unitType];
        if (!sources)
            sources = StyleGuide.unitIconSources["default"];

        if (typeof sources === "object" && sources !== null) {
            if (nationKey && sources[nationKey])
                return sources[nationKey];

            if (sources["default"])
                return sources["default"];

        } else if (typeof sources === "string") {
            return sources;
        }
        return "";
    }

    function unitIconEmoji(unitType) {
        if (typeof StyleGuide !== "undefined" && StyleGuide.unitIcons)
            return StyleGuide.unitIcons[unitType] || StyleGuide.unitIcons["default"] || "👤";

        return "👤";
    }

    color: "#0f1419"
    border.color: "#3498db"
    border.width: 2
    radius: 6

    ScrollView {
        anchors.fill: parent
        anchors.margins: 10
        clip: true
        ScrollBar.horizontal.policy: ScrollBar.AlwaysOff
        ScrollBar.vertical.policy: ScrollBar.AsNeeded

        Column {
            width: productionPanel.width - 20
            spacing: 8

            Rectangle {
                property bool has_barracks: (productionPanel.selectionTick, (productionPanel.gameInstance && productionPanel.gameInstance.has_selected_type && productionPanel.gameInstance.has_selected_type("barracks")))

                width: parent.width
                height: productionContent.height + 16
                color: "#1a252f"
                radius: 6
                border.color: "#34495e"
                border.width: 1
                visible: has_barracks

                Column {
                    id: productionContent

                    property var prod: (productionPanel.selectionTick, (productionPanel.gameInstance && productionPanel.gameInstance.get_selected_production_state) ? productionPanel.gameInstance.get_selected_production_state() : productionPanel.defaultProductionState())

                    anchors.horizontalCenter: parent.horizontalCenter
                    anchors.top: parent.top
                    anchors.margins: 8
                    spacing: 10
                    width: parent.width - 16

                    Text {
                        anchors.horizontalCenter: parent.horizontalCenter
                        text: qsTr("PRODUCTION QUEUE")
                        color: "#3498db"
                        font.pointSize: 8
                        font.bold: true
                    }

                    Row {
                        anchors.horizontalCenter: parent.horizontalCenter
                        spacing: 6

                        Repeater {
                            model: 5

                            Rectangle {
                                property int queueTotal: (productionContent.prod.in_progress ? 1 : 0) + (productionContent.prod.queue_size || 0)
                                property bool isOccupied: index < queueTotal
                                property bool isProducing: index === 0 && productionContent.prod.in_progress
                                property string queueUnitType: {
                                    if (!isOccupied)
                                        return "";

                                    if (index === 0 && productionContent.prod.in_progress)
                                        return productionContent.prod.product_type || "archer";

                                    var queueIndex = productionContent.prod.in_progress ? index - 1 : index;
                                    if (productionContent.prod.production_queue && productionContent.prod.production_queue[queueIndex])
                                        return productionContent.prod.production_queue[queueIndex];

                                    return "archer";
                                }

                                width: 36
                                height: 36
                                radius: 6
                                color: isProducing ? "#27ae60" : (isOccupied ? "#2c3e50" : "#1a1a1a")
                                border.color: isProducing ? "#229954" : (isOccupied ? "#4a6572" : "#2a2a2a")
                                border.width: 2

                                Image {
                                    id: queueIconImage

                                    anchors.centerIn: parent
                                    width: 28
                                    height: 28
                                    fillMode: Image.PreserveAspectFit
                                    smooth: true
                                    source: parent.isOccupied ? productionPanel.unitIconSource(parent.queueUnitType, productionContent.prod.nation_id) : ""
                                    visible: parent.isOccupied && source !== ""
                                }

                                Text {
                                    anchors.centerIn: parent
                                    text: parent.isOccupied ? productionPanel.unitIconEmoji(parent.queueUnitType) : "·"
                                    color: parent.isProducing ? "#ffffff" : (parent.isOccupied ? "#bdc3c7" : "#3a3a3a")
                                    font.pointSize: parent.isOccupied ? 16 : 20
                                    font.bold: parent.isProducing
                                    visible: !queueIconImage.visible
                                }

                                Text {
                                    anchors.right: parent.right
                                    anchors.bottom: parent.bottom
                                    anchors.margins: 2
                                    text: (index + 1).toString()
                                    color: parent.isOccupied ? "#7f8c8d" : "#2a2a2a"
                                    font.pointSize: 7
                                    font.bold: true
                                }

                                SequentialAnimation on opacity {
                                    running: isProducing
                                    loops: Animation.Infinite

                                    NumberAnimation {
                                        from: 0.7
                                        to: 1
                                        duration: 800
                                    }

                                    NumberAnimation {
                                        from: 1
                                        to: 0.7
                                        duration: 800
                                    }

                                }

                            }

                        }

                    }

                    Text {
                        property int queueTotal: (productionContent.prod.in_progress ? 1 : 0) + (productionContent.prod.queue_size || 0)

                        anchors.horizontalCenter: parent.horizontalCenter
                        text: queueTotal + " / 5"
                        color: queueTotal >= 5 ? "#e74c3c" : "#bdc3c7"
                        font.pointSize: 9
                        font.bold: queueTotal >= 5
                    }

                    Rectangle {
                        width: parent.width - 20
                        height: 20
                        anchors.horizontalCenter: parent.horizontalCenter
                        radius: 10
                        color: "#0a0f14"
                        border.color: "#2c3e50"
                        border.width: 2
                        visible: productionContent.prod.in_progress

                        Rectangle {
                            anchors.left: parent.left
                            anchors.verticalCenter: parent.verticalCenter
                            anchors.margins: 2
                            height: parent.height - 4
                            width: {
                                if (!productionContent.prod.in_progress || productionContent.prod.build_time <= 0)
                                    return 0;

                                var progress = 1 - (Math.max(0, productionContent.prod.time_remaining) / productionContent.prod.build_time);
                                return Math.max(0, (parent.width - 4) * progress);
                            }
                            color: "#27ae60"
                            radius: 8

                            SequentialAnimation on opacity {
                                running: parent.width > 0
                                loops: Animation.Infinite

                                NumberAnimation {
                                    from: 0.8
                                    to: 1
                                    duration: 600
                                }

                                NumberAnimation {
                                    from: 1
                                    to: 0.8
                                    duration: 600
                                }

                            }

                        }

                        Text {
                            anchors.centerIn: parent
                            text: productionContent.prod.in_progress ? Math.max(0, productionContent.prod.time_remaining).toFixed(1) + "s" : "Idle"
                            color: "#ecf0f1"
                            font.pointSize: 9
                            font.bold: true
                            style: Text.Outline
                            styleColor: "#000000"
                        }

                    }

                    Text {
                        anchors.horizontalCenter: parent.horizontalCenter
                        text: qsTr("Units Produced: %1 / %2").arg(productionContent.prod.produced_count || 0).arg(productionContent.prod.max_units || 0)
                        color: (productionContent.prod.produced_count >= productionContent.prod.max_units) ? "#e74c3c" : "#bdc3c7"
                        font.pointSize: 8
                    }

                }

            }

            Rectangle {
                property bool has_barracks: (productionPanel.selectionTick, (productionPanel.gameInstance && productionPanel.gameInstance.has_selected_type && productionPanel.gameInstance.has_selected_type("barracks")))

                width: parent.width
                height: unitGridContent.height + 16
                color: "#1a252f"
                radius: 6
                border.color: "#34495e"
                border.width: 1
                visible: has_barracks

                Column {
                    id: unitGridContent

                    property var prod: (productionPanel.selectionTick, (productionPanel.gameInstance && productionPanel.gameInstance.get_selected_production_state) ? productionPanel.gameInstance.get_selected_production_state() : productionPanel.defaultProductionState())

                    anchors.horizontalCenter: parent.horizontalCenter
                    anchors.top: parent.top
                    anchors.margins: 8
                    spacing: 8

                    Text {
                        anchors.horizontalCenter: parent.horizontalCenter
                        text: qsTr("RECRUIT UNITS")
                        color: "#3498db"
                        font.pointSize: 8
                        font.bold: true
                    }

                    Grid {
                        anchors.horizontalCenter: parent.horizontalCenter
                        columns: 3
                        columnSpacing: 8
                        rowSpacing: 8

                        Rectangle {
                            property int queueTotal: (unitGridContent.prod.in_progress ? 1 : 0) + (unitGridContent.prod.queue_size || 0)
                            property bool isEnabled: unitGridContent.prod.has_barracks && unitGridContent.prod.produced_count < unitGridContent.prod.max_units && queueTotal < 5

                            width: 110
                            height: 80
                            radius: 6
                            color: isEnabled ? (archerMouseArea.containsMouse ? "#34495e" : "#2c3e50") : "#1a1a1a"
                            border.color: isEnabled ? "#4a6572" : "#2a2a2a"
                            border.width: 2
                            opacity: isEnabled ? 1 : 0.5

                            Image {
                                id: archerRecruitIcon

                                anchors.fill: parent
                                fillMode: Image.PreserveAspectCrop
                                smooth: true
                                source: productionPanel.unitIconSource("archer", unitGridContent.prod.nation_id)
                                visible: source !== ""
                                opacity: parent.isEnabled ? 1 : 0.35
                            }

                            Text {
                                anchors.centerIn: parent
                                visible: !archerRecruitIcon.visible
                                text: productionPanel.unitIconEmoji("archer")
                                color: parent.isEnabled ? "#ecf0f1" : "#5a5a5a"
                                font.pointSize: 42
                                opacity: parent.isEnabled ? 0.9 : 0.4
                            }

                            Rectangle {
                                id: archerCostBadge

                                width: archerCostText.implicitWidth + 12
                                height: archerCostText.implicitHeight + 6
                                anchors.horizontalCenter: parent.horizontalCenter
                                anchors.bottom: parent.bottom
                                anchors.bottomMargin: 6
                                radius: 8
                                color: parent.isEnabled ? "#000000b3" : "#00000066"
                                border.color: parent.isEnabled ? "#f39c12" : "#555555"
                                border.width: 1

                                Text {
                                    id: archerCostText

                                    anchors.centerIn: parent
                                    text: unitGridContent.prod.villager_cost || 1
                                    color: archerCostBadge.parent.isEnabled ? "#fdf7e3" : "#8a8a8a"
                                    font.pointSize: 16
                                    font.bold: true
                                }

                            }

                            MouseArea {
                                id: archerMouseArea

                                anchors.fill: parent
                                hoverEnabled: true
                                enabled: parent.isEnabled
                                onClicked: productionPanel.recruitUnit("archer")
                                cursorShape: parent.isEnabled ? Qt.PointingHandCursor : Qt.ForbiddenCursor
                                ToolTip.visible: containsMouse
                                ToolTip.text: parent.isEnabled ? qsTr("Recruit Archer\nCost: %1 villagers\nBuild time: %2s").arg(unitGridContent.prod.villager_cost || 1).arg((unitGridContent.prod.build_time || 0).toFixed(0)) : (parent.queueTotal >= 5 ? qsTr("Queue is full (5/5)") : (unitGridContent.prod.produced_count >= unitGridContent.prod.max_units ? qsTr("Unit cap reached") : qsTr("Cannot recruit")))
                                ToolTip.delay: 300
                            }

                            Rectangle {
                                anchors.fill: parent
                                color: "#ffffff"
                                opacity: archerMouseArea.pressed ? 0.2 : 0
                                radius: parent.radius
                            }

                        }

                        Rectangle {
                            property int queueTotal: (unitGridContent.prod.in_progress ? 1 : 0) + (unitGridContent.prod.queue_size || 0)
                            property bool isEnabled: unitGridContent.prod.has_barracks && unitGridContent.prod.produced_count < unitGridContent.prod.max_units && queueTotal < 5

                            width: 110
                            height: 80
                            radius: 6
                            color: isEnabled ? (swordsmanMouseArea.containsMouse ? "#34495e" : "#2c3e50") : "#1a1a1a"
                            border.color: isEnabled ? "#4a6572" : "#2a2a2a"
                            border.width: 2
                            opacity: isEnabled ? 1 : 0.5

                            Image {
                                id: swordsmanRecruitIcon

                                anchors.fill: parent
                                fillMode: Image.PreserveAspectCrop
                                smooth: true
                                source: productionPanel.unitIconSource("swordsman", unitGridContent.prod.nation_id)
                                visible: source !== ""
                                opacity: parent.isEnabled ? 1 : 0.35
                            }

                            Text {
                                anchors.centerIn: parent
                                visible: !swordsmanRecruitIcon.visible
                                text: productionPanel.unitIconEmoji("swordsman")
                                color: parent.isEnabled ? "#ecf0f1" : "#5a5a5a"
                                font.pointSize: 42
                                opacity: parent.isEnabled ? 0.9 : 0.4
                            }

                            Rectangle {
                                id: swordsmanCostBadge

                                width: swordsmanCostText.implicitWidth + 12
                                height: swordsmanCostText.implicitHeight + 6
                                anchors.horizontalCenter: parent.horizontalCenter
                                anchors.bottom: parent.bottom
                                anchors.bottomMargin: 6
                                radius: 8
                                color: parent.isEnabled ? "#000000b3" : "#00000066"
                                border.color: parent.isEnabled ? "#f39c12" : "#555555"
                                border.width: 1

                                Text {
                                    id: swordsmanCostText

                                    anchors.centerIn: parent
                                    text: unitGridContent.prod.villager_cost || 1
                                    color: swordsmanCostBadge.parent.isEnabled ? "#fdf7e3" : "#8a8a8a"
                                    font.pointSize: 16
                                    font.bold: true
                                }

                            }

                            MouseArea {
                                id: swordsmanMouseArea

                                anchors.fill: parent
                                hoverEnabled: true
                                enabled: parent.isEnabled
                                onClicked: productionPanel.recruitUnit("swordsman")
                                cursorShape: parent.isEnabled ? Qt.PointingHandCursor : Qt.ForbiddenCursor
                                ToolTip.visible: containsMouse
                                ToolTip.text: parent.isEnabled ? qsTr("Recruit Swordsman\nCost: %1 villagers\nBuild time: %2s").arg(unitGridContent.prod.villager_cost || 1).arg((unitGridContent.prod.build_time || 0).toFixed(0)) : (parent.queueTotal >= 5 ? qsTr("Queue is full (5/5)") : (unitGridContent.prod.produced_count >= unitGridContent.prod.max_units ? qsTr("Unit cap reached") : qsTr("Cannot recruit")))
                                ToolTip.delay: 300
                            }

                            Rectangle {
                                anchors.fill: parent
                                color: "#ffffff"
                                opacity: swordsmanMouseArea.pressed ? 0.2 : 0
                                radius: parent.radius
                            }

                        }

                        Rectangle {
                            property int queueTotal: (unitGridContent.prod.in_progress ? 1 : 0) + (unitGridContent.prod.queue_size || 0)
                            property bool isEnabled: unitGridContent.prod.has_barracks && unitGridContent.prod.produced_count < unitGridContent.prod.max_units && queueTotal < 5

                            width: 110
                            height: 80
                            radius: 6
                            color: isEnabled ? (spearmanMouseArea.containsMouse ? "#34495e" : "#2c3e50") : "#1a1a1a"
                            border.color: isEnabled ? "#4a6572" : "#2a2a2a"
                            border.width: 2
                            opacity: isEnabled ? 1 : 0.5

                            Image {
                                id: spearmanRecruitIcon

                                anchors.fill: parent
                                fillMode: Image.PreserveAspectCrop
                                smooth: true
                                source: productionPanel.unitIconSource("spearman", unitGridContent.prod.nation_id)
                                visible: source !== ""
                                opacity: parent.isEnabled ? 1 : 0.35
                            }

                            Text {
                                anchors.centerIn: parent
                                visible: !spearmanRecruitIcon.visible
                                text: productionPanel.unitIconEmoji("spearman")
                                color: parent.isEnabled ? "#ecf0f1" : "#5a5a5a"
                                font.pointSize: 42
                                opacity: parent.isEnabled ? 0.9 : 0.4
                            }

                            Rectangle {
                                id: spearmanCostBadge

                                width: spearmanCostText.implicitWidth + 12
                                height: spearmanCostText.implicitHeight + 6
                                anchors.horizontalCenter: parent.horizontalCenter
                                anchors.bottom: parent.bottom
                                anchors.bottomMargin: 6
                                radius: 8
                                color: parent.isEnabled ? "#000000b3" : "#00000066"
                                border.color: parent.isEnabled ? "#f39c12" : "#555555"
                                border.width: 1

                                Text {
                                    id: spearmanCostText

                                    anchors.centerIn: parent
                                    text: unitGridContent.prod.villager_cost || 1
                                    color: spearmanCostBadge.parent.isEnabled ? "#fdf7e3" : "#8a8a8a"
                                    font.pointSize: 16
                                    font.bold: true
                                }

                            }

                            MouseArea {
                                id: spearmanMouseArea

                                anchors.fill: parent
                                hoverEnabled: true
                                enabled: parent.isEnabled
                                onClicked: productionPanel.recruitUnit("spearman")
                                cursorShape: parent.isEnabled ? Qt.PointingHandCursor : Qt.ForbiddenCursor
                                ToolTip.visible: containsMouse
                                ToolTip.text: parent.isEnabled ? qsTr("Recruit Spearman\nCost: %1 villagers\nBuild time: %2s").arg(unitGridContent.prod.villager_cost || 1).arg((unitGridContent.prod.build_time || 0).toFixed(0)) : (parent.queueTotal >= 5 ? qsTr("Queue is full (5/5)") : (unitGridContent.prod.produced_count >= unitGridContent.prod.max_units ? qsTr("Unit cap reached") : qsTr("Cannot recruit")))
                                ToolTip.delay: 300
                            }

                            Rectangle {
                                anchors.fill: parent
                                color: "#ffffff"
                                opacity: spearmanMouseArea.pressed ? 0.2 : 0
                                radius: parent.radius
                            }

                        }

                        Rectangle {
                            property int queueTotal: (unitGridContent.prod.in_progress ? 1 : 0) + (unitGridContent.prod.queue_size || 0)
                            property bool isEnabled: unitGridContent.prod.has_barracks && unitGridContent.prod.produced_count < unitGridContent.prod.max_units && queueTotal < 5

                            width: 110
                            height: 80
                            radius: 6
                            color: isEnabled ? (horseKnightMouseArea.containsMouse ? "#34495e" : "#2c3e50") : "#1a1a1a"
                            border.color: isEnabled ? "#4a6572" : "#2a2a2a"
                            border.width: 2
                            opacity: isEnabled ? 1 : 0.5

                            Image {
                                id: horseKnightIcon

                                anchors.fill: parent
                                fillMode: Image.PreserveAspectCrop
                                smooth: true
                                source: productionPanel.unitIconSource("horse_swordsman", unitGridContent.prod.nation_id)
                                visible: source !== ""
                                opacity: parent.isEnabled ? 1 : 0.35
                            }

                            Text {
                                anchors.centerIn: parent
                                visible: !horseKnightIcon.visible
                                text: productionPanel.unitIconEmoji("horse_swordsman")
                                color: parent.isEnabled ? "#ecf0f1" : "#5a5a5a"
                                font.pointSize: 42
                                opacity: parent.isEnabled ? 0.9 : 0.4
                            }

                            Rectangle {
                                id: horseKnightCostBadge

                                width: horseKnightCostText.implicitWidth + 12
                                height: horseKnightCostText.implicitHeight + 6
                                anchors.horizontalCenter: parent.horizontalCenter
                                anchors.bottom: parent.bottom
                                anchors.bottomMargin: 6
                                radius: 8
                                color: parent.isEnabled ? "#000000b3" : "#00000066"
                                border.color: parent.isEnabled ? "#f39c12" : "#555555"
                                border.width: 1

                                Text {
                                    id: horseKnightCostText

                                    anchors.centerIn: parent
                                    text: unitGridContent.prod.villager_cost || 1
                                    color: horseKnightCostBadge.parent.isEnabled ? "#fdf7e3" : "#8a8a8a"
                                    font.pointSize: 16
                                    font.bold: true
                                }

                            }

                            MouseArea {
                                id: horseKnightMouseArea

                                anchors.fill: parent
                                hoverEnabled: true
                                enabled: parent.isEnabled
                                onClicked: productionPanel.recruitUnit("horse_swordsman")
                                cursorShape: parent.isEnabled ? Qt.PointingHandCursor : Qt.ForbiddenCursor
                                ToolTip.visible: containsMouse
                                ToolTip.text: parent.isEnabled ? qsTr("Recruit Mounted Knight\nCost: %1 villagers\nBuild time: %2s").arg(unitGridContent.prod.villager_cost || 1).arg((unitGridContent.prod.build_time || 0).toFixed(0)) : (parent.queueTotal >= 5 ? qsTr("Queue is full (5/5)") : (unitGridContent.prod.produced_count >= unitGridContent.prod.max_units ? qsTr("Unit cap reached") : qsTr("Cannot recruit")))
                                ToolTip.delay: 300
                            }

                            Rectangle {
                                anchors.fill: parent
                                color: "#ffffff"
                                opacity: horseKnightMouseArea.pressed ? 0.2 : 0
                                radius: parent.radius
                            }

                        }

                        Rectangle {
                            property int queueTotal: (unitGridContent.prod.in_progress ? 1 : 0) + (unitGridContent.prod.queue_size || 0)
                            property bool isEnabled: unitGridContent.prod.has_barracks && unitGridContent.prod.produced_count < unitGridContent.prod.max_units && queueTotal < 5

                            width: 110
                            height: 80
                            radius: 6
                            color: isEnabled ? (horseArcherMouseArea.containsMouse ? "#34495e" : "#2c3e50") : "#1a1a1a"
                            border.color: isEnabled ? "#4a6572" : "#2a2a2a"
                            border.width: 2
                            opacity: isEnabled ? 1 : 0.5

                            Image {
                                id: horseArcherIcon

                                anchors.fill: parent
                                fillMode: Image.PreserveAspectCrop
                                smooth: true
                                source: productionPanel.unitIconSource("horse_archer", unitGridContent.prod.nation_id)
                                visible: source !== ""
                                opacity: parent.isEnabled ? 1 : 0.35
                            }

                            Text {
                                anchors.centerIn: parent
                                visible: !horseArcherIcon.visible
                                text: productionPanel.unitIconEmoji("horse_archer")
                                color: parent.isEnabled ? "#ecf0f1" : "#5a5a5a"
                                font.pointSize: 42
                                opacity: parent.isEnabled ? 0.9 : 0.4
                            }

                            Rectangle {
                                id: horseArcherCostBadge

                                width: horseArcherCostText.implicitWidth + 12
                                height: horseArcherCostText.implicitHeight + 6
                                anchors.horizontalCenter: parent.horizontalCenter
                                anchors.bottom: parent.bottom
                                anchors.bottomMargin: 6
                                radius: 8
                                color: parent.isEnabled ? "#000000b3" : "#00000066"
                                border.color: parent.isEnabled ? "#f39c12" : "#555555"
                                border.width: 1

                                Text {
                                    id: horseArcherCostText

                                    anchors.centerIn: parent
                                    text: unitGridContent.prod.villager_cost || 1
                                    color: horseArcherCostBadge.parent.isEnabled ? "#fdf7e3" : "#8a8a8a"
                                    font.pointSize: 16
                                    font.bold: true
                                }

                            }

                            MouseArea {
                                id: horseArcherMouseArea

                                anchors.fill: parent
                                hoverEnabled: true
                                enabled: parent.isEnabled
                                onClicked: productionPanel.recruitUnit("horse_archer")
                                cursorShape: parent.isEnabled ? Qt.PointingHandCursor : Qt.ForbiddenCursor
                                ToolTip.visible: containsMouse
                                ToolTip.text: parent.isEnabled ? qsTr("Recruit Horse Archer\nCost: %1 villagers\nBuild time: %2s").arg(unitGridContent.prod.villager_cost || 1).arg((unitGridContent.prod.build_time || 0).toFixed(0)) : (parent.queueTotal >= 5 ? qsTr("Queue is full (5/5)") : (unitGridContent.prod.produced_count >= unitGridContent.prod.max_units ? qsTr("Unit cap reached") : qsTr("Cannot recruit")))
                                ToolTip.delay: 300
                            }

                            Rectangle {
                                anchors.fill: parent
                                color: "#ffffff"
                                opacity: horseArcherMouseArea.pressed ? 0.2 : 0
                                radius: parent.radius
                            }

                        }

                        Rectangle {
                            property int queueTotal: (unitGridContent.prod.in_progress ? 1 : 0) + (unitGridContent.prod.queue_size || 0)
                            property bool isEnabled: unitGridContent.prod.has_barracks && unitGridContent.prod.produced_count < unitGridContent.prod.max_units && queueTotal < 5

                            width: 110
                            height: 80
                            radius: 6
                            color: isEnabled ? (horseSpearmanMouseArea.containsMouse ? "#34495e" : "#2c3e50") : "#1a1a1a"
                            border.color: isEnabled ? "#4a6572" : "#2a2a2a"
                            border.width: 2
                            opacity: isEnabled ? 1 : 0.5

                            Image {
                                id: horseSpearmanIcon

                                anchors.fill: parent
                                fillMode: Image.PreserveAspectCrop
                                smooth: true
                                source: productionPanel.unitIconSource("horse_spearman", unitGridContent.prod.nation_id)
                                visible: source !== ""
                                opacity: parent.isEnabled ? 1 : 0.35
                            }

                            Text {
                                anchors.centerIn: parent
                                visible: !horseSpearmanIcon.visible
                                text: productionPanel.unitIconEmoji("horse_spearman")
                                color: parent.isEnabled ? "#ecf0f1" : "#5a5a5a"
                                font.pointSize: 42
                                opacity: parent.isEnabled ? 0.9 : 0.4
                            }

                            Rectangle {
                                id: horseSpearmanCostBadge

                                width: horseSpearmanCostText.implicitWidth + 12
                                height: horseSpearmanCostText.implicitHeight + 6
                                anchors.horizontalCenter: parent.horizontalCenter
                                anchors.bottom: parent.bottom
                                anchors.bottomMargin: 6
                                radius: 8
                                color: parent.isEnabled ? "#000000b3" : "#00000066"
                                border.color: parent.isEnabled ? "#f39c12" : "#555555"
                                border.width: 1

                                Text {
                                    id: horseSpearmanCostText

                                    anchors.centerIn: parent
                                    text: unitGridContent.prod.villager_cost || 1
                                    color: horseSpearmanCostBadge.parent.isEnabled ? "#fdf7e3" : "#8a8a8a"
                                    font.pointSize: 16
                                    font.bold: true
                                }

                            }

                            MouseArea {
                                id: horseSpearmanMouseArea

                                anchors.fill: parent
                                hoverEnabled: true
                                enabled: parent.isEnabled
                                onClicked: productionPanel.recruitUnit("horse_spearman")
                                cursorShape: parent.isEnabled ? Qt.PointingHandCursor : Qt.ForbiddenCursor
                                ToolTip.visible: containsMouse
                                ToolTip.text: parent.isEnabled ? qsTr("Recruit Horse Spearman\nCost: %1 villagers\nBuild time: %2s").arg(unitGridContent.prod.villager_cost || 1).arg((unitGridContent.prod.build_time || 0).toFixed(0)) : (parent.queueTotal >= 5 ? qsTr("Queue is full (5/5)") : (unitGridContent.prod.produced_count >= unitGridContent.prod.max_units ? qsTr("Unit cap reached") : qsTr("Cannot recruit")))
                                ToolTip.delay: 300
                            }

                            Rectangle {
                                anchors.fill: parent
                                color: "#ffffff"
                                opacity: horseSpearmanMouseArea.pressed ? 0.2 : 0
                                radius: parent.radius
                            }

                        }

                        Rectangle {
                            property int queueTotal: (unitGridContent.prod.in_progress ? 1 : 0) + (unitGridContent.prod.queue_size || 0)
                            property bool isEnabled: unitGridContent.prod.has_barracks && unitGridContent.prod.produced_count < unitGridContent.prod.max_units && queueTotal < 5

                            width: 110
                            height: 80
                            radius: 6
                            color: isEnabled ? (catapultMouseArea.containsMouse ? "#34495e" : "#2c3e50") : "#1a1a1a"
                            border.color: isEnabled ? "#4a6572" : "#2a2a2a"
                            border.width: 2
                            opacity: isEnabled ? 1 : 0.5

                            Image {
                                id: catapultRecruitIcon

                                anchors.fill: parent
                                fillMode: Image.PreserveAspectCrop
                                smooth: true
                                source: productionPanel.unitIconSource("catapult", unitGridContent.prod.nation_id)
                                visible: source !== ""
                                opacity: parent.isEnabled ? 1 : 0.35
                            }

                            Text {
                                anchors.centerIn: parent
                                visible: !catapultRecruitIcon.visible
                                text: productionPanel.unitIconEmoji("catapult")
                                color: parent.isEnabled ? "#ecf0f1" : "#5a5a5a"
                                font.pointSize: 42
                                opacity: parent.isEnabled ? 0.9 : 0.4
                            }

                            Rectangle {
                                id: catapultCostBadge

                                width: catapultCostText.implicitWidth + 12
                                height: catapultCostText.implicitHeight + 6
                                anchors.horizontalCenter: parent.horizontalCenter
                                anchors.bottom: parent.bottom
                                anchors.bottomMargin: 6
                                radius: 8
                                color: parent.isEnabled ? "#000000b3" : "#00000066"
                                border.color: parent.isEnabled ? "#f39c12" : "#555555"
                                border.width: 1

                                Text {
                                    id: catapultCostText

                                    anchors.centerIn: parent
                                    text: unitGridContent.prod.villagerCost || 1
                                    color: catapultCostBadge.parent.isEnabled ? "#fdf7e3" : "#8a8a8a"
                                    font.pointSize: 16
                                    font.bold: true
                                }

                            }

                            MouseArea {
                                id: catapultMouseArea

                                anchors.fill: parent
                                hoverEnabled: true
                                enabled: parent.isEnabled
                                onClicked: productionPanel.recruitUnit("catapult")
                                cursorShape: parent.isEnabled ? Qt.PointingHandCursor : Qt.ForbiddenCursor
                                ToolTip.visible: containsMouse
                                ToolTip.text: parent.isEnabled ? qsTr("Recruit Catapult\nCost: %1 villagers\nBuild time: %2s").arg(unitGridContent.prod.villagerCost || 1).arg((unitGridContent.prod.buildTime || 0).toFixed(0)) : (parent.queueTotal >= 5 ? qsTr("Queue is full (5/5)") : (unitGridContent.prod.producedCount >= unitGridContent.prod.maxUnits ? qsTr("Unit cap reached") : qsTr("Cannot recruit")))
                                ToolTip.delay: 300
                            }

                            Rectangle {
                                anchors.fill: parent
                                color: "#ffffff"
                                opacity: catapultMouseArea.pressed ? 0.2 : 0
                                radius: parent.radius
                            }

                        }

                        Rectangle {
                            property int queueTotal: (unitGridContent.prod.inProgress ? 1 : 0) + (unitGridContent.prod.queueSize || 0)
                            property bool isEnabled: unitGridContent.prod.has_barracks && unitGridContent.prod.producedCount < unitGridContent.prod.maxUnits && queueTotal < 5

                            width: 110
                            height: 80
                            radius: 6
                            color: isEnabled ? (ballistaMouseArea.containsMouse ? "#34495e" : "#2c3e50") : "#1a1a1a"
                            border.color: isEnabled ? "#4a6572" : "#2a2a2a"
                            border.width: 2
                            opacity: isEnabled ? 1 : 0.5

                            Image {
                                id: ballistaRecruitIcon

                                anchors.fill: parent
                                fillMode: Image.PreserveAspectCrop
                                smooth: true
                                source: productionPanel.unitIconSource("ballista", unitGridContent.prod.nation_id)
                                visible: source !== ""
                                opacity: parent.isEnabled ? 1 : 0.35
                            }

                            Text {
                                anchors.centerIn: parent
                                visible: !ballistaRecruitIcon.visible
                                text: productionPanel.unitIconEmoji("ballista")
                                color: parent.isEnabled ? "#ecf0f1" : "#5a5a5a"
                                font.pointSize: 42
                                opacity: parent.isEnabled ? 0.9 : 0.4
                            }

                            Rectangle {
                                id: ballistaCostBadge

                                width: ballistaCostText.implicitWidth + 12
                                height: ballistaCostText.implicitHeight + 6
                                anchors.horizontalCenter: parent.horizontalCenter
                                anchors.bottom: parent.bottom
                                anchors.bottomMargin: 6
                                radius: 8
                                color: parent.isEnabled ? "#000000b3" : "#00000066"
                                border.color: parent.isEnabled ? "#f39c12" : "#555555"
                                border.width: 1

                                Text {
                                    id: ballistaCostText

                                    anchors.centerIn: parent
                                    text: unitGridContent.prod.villagerCost || 1
                                    color: ballistaCostBadge.parent.isEnabled ? "#fdf7e3" : "#8a8a8a"
                                    font.pointSize: 16
                                    font.bold: true
                                }

                            }

                            MouseArea {
                                id: ballistaMouseArea

<<<<<<< HEAD
                                anchors.fill: parent
                                hoverEnabled: true
                                enabled: parent.isEnabled
                                onClicked: productionPanel.recruitUnit("ballista")
                                cursorShape: parent.isEnabled ? Qt.PointingHandCursor : Qt.ForbiddenCursor
                                ToolTip.visible: containsMouse
                                ToolTip.text: parent.isEnabled ? qsTr("Recruit Ballista\nCost: %1 villagers\nBuild time: %2s").arg(unitGridContent.prod.villagerCost || 1).arg((unitGridContent.prod.buildTime || 0).toFixed(0)) : (parent.queueTotal >= 5 ? qsTr("Queue is full (5/5)") : (unitGridContent.prod.producedCount >= unitGridContent.prod.maxUnits ? qsTr("Unit cap reached") : qsTr("Cannot recruit")))
                                ToolTip.delay: 300
                            }

                            Rectangle {
                                anchors.fill: parent
                                color: "#ffffff"
                                opacity: ballistaMouseArea.pressed ? 0.2 : 0
                                radius: parent.radius
                            }

                        }

                        Rectangle {
                            property int queueTotal: (unitGridContent.prod.inProgress ? 1 : 0) + (unitGridContent.prod.queueSize || 0)
                            property bool isEnabled: unitGridContent.prod.has_barracks && unitGridContent.prod.producedCount < unitGridContent.prod.maxUnits && queueTotal < 5

                            width: 110
                            height: 80
                            radius: 6
                            color: isEnabled ? (healerMouseArea.containsMouse ? "#34495e" : "#2c3e50") : "#1a1a1a"
                            border.color: isEnabled ? "#4a6572" : "#2a2a2a"
                            border.width: 2
                            opacity: isEnabled ? 1 : 0.5

                            Image {
                                id: healerRecruitIcon

                                anchors.fill: parent
                                fillMode: Image.PreserveAspectCrop
                                smooth: true
                                source: productionPanel.unitIconSource("healer", unitGridContent.prod.nation_id)
                                visible: source !== ""
                                opacity: parent.isEnabled ? 1 : 0.35
                            }
=======
                                    Text {
                                        text: unitGridContent.prod.villager_cost || 1
                                        color: parent.parent.parent.parent.isEnabled ? "#f39c12" : "#5a5a5a"
                                        font.pointSize: 9
                                        font.bold: true
                                    }
>>>>>>> c0eaf40c

                            Text {
                                anchors.centerIn: parent
                                visible: !healerRecruitIcon.visible
                                text: productionPanel.unitIconEmoji("healer")
                                color: parent.isEnabled ? "#ecf0f1" : "#5a5a5a"
                                font.pointSize: 42
                                opacity: parent.isEnabled ? 0.9 : 0.4
                            }

                            Rectangle {
                                id: healerCostBadge

                                width: healerCostText.implicitWidth + 12
                                height: healerCostText.implicitHeight + 6
                                anchors.horizontalCenter: parent.horizontalCenter
                                anchors.bottom: parent.bottom
                                anchors.bottomMargin: 6
                                radius: 8
                                color: parent.isEnabled ? "#000000b3" : "#00000066"
                                border.color: parent.isEnabled ? "#f39c12" : "#555555"
                                border.width: 1

                                Text {
                                    id: healerCostText

                                    anchors.centerIn: parent
                                    text: unitGridContent.prod.villagerCost || 1
                                    color: healerCostBadge.parent.isEnabled ? "#fdf7e3" : "#8a8a8a"
                                    font.pointSize: 16
                                    font.bold: true
                                }

                            }

                            MouseArea {
                                id: healerMouseArea

                                anchors.fill: parent
                                hoverEnabled: true
                                enabled: parent.isEnabled
                                onClicked: productionPanel.recruitUnit("healer")
                                cursorShape: parent.isEnabled ? Qt.PointingHandCursor : Qt.ForbiddenCursor
                                ToolTip.visible: containsMouse
                                ToolTip.text: parent.isEnabled ? qsTr("Recruit Healer\nCost: %1 villagers\nBuild time: %2s").arg(unitGridContent.prod.villager_cost || 1).arg((unitGridContent.prod.build_time || 0).toFixed(0)) : (parent.queueTotal >= 5 ? qsTr("Queue is full (5/5)") : (unitGridContent.prod.produced_count >= unitGridContent.prod.max_units ? qsTr("Unit cap reached") : qsTr("Cannot recruit")))
                                ToolTip.delay: 300
                            }

                            Rectangle {
                                anchors.fill: parent
                                color: "#ffffff"
                                opacity: healerMouseArea.pressed ? 0.2 : 0
                                radius: parent.radius
                            }

                        }

                    }

                }

            }

            Rectangle {
                property bool has_barracks: (productionPanel.selectionTick, (productionPanel.gameInstance && productionPanel.gameInstance.has_selected_type && productionPanel.gameInstance.has_selected_type("barracks")))

                width: parent.width
                height: 1
                color: "#34495e"
                visible: has_barracks
            }

            Rectangle {
                property bool has_barracks: (productionPanel.selectionTick, (productionPanel.gameInstance && productionPanel.gameInstance.has_selected_type && productionPanel.gameInstance.has_selected_type("barracks")))

                width: parent.width
                height: rallyContent.height + 12
                color: "#1a252f"
                radius: 6
                border.color: "#34495e"
                border.width: 1
                visible: has_barracks

                Column {
                    id: rallyContent

                    property var prod: (productionPanel.selectionTick, (productionPanel.gameInstance && productionPanel.gameInstance.get_selected_production_state) ? productionPanel.gameInstance.get_selected_production_state() : productionPanel.defaultProductionState())

                    anchors.horizontalCenter: parent.horizontalCenter
                    anchors.top: parent.top
                    anchors.margins: 6
                    spacing: 6

                    Button {
                        anchors.horizontalCenter: parent.horizontalCenter
                        width: parent.parent.width - 20
                        height: 32
                        text: (typeof gameView !== 'undefined' && gameView.setRallyMode) ? qsTr("📍 Click Map to Set Rally") : qsTr("📍 Set Rally Point")
                        focusPolicy: Qt.NoFocus
                        enabled: rallyContent.prod.has_barracks
                        onClicked: productionPanel.rallyModeToggled()
                        ToolTip.visible: hovered
                        ToolTip.text: qsTr("Set where newly recruited units will gather.\nRight-click to cancel.")
                        ToolTip.delay: 500

                        background: Rectangle {
                            color: parent.enabled ? (parent.down ? "#16a085" : (parent.hovered ? "#1abc9c" : "#2c3e50")) : "#1a1a1a"
                            radius: 6
                            border.color: (typeof gameView !== 'undefined' && gameView.setRallyMode) ? "#1abc9c" : "#34495e"
                            border.width: 2
                        }

                        contentItem: Text {
                            text: parent.text
                            font.pointSize: 9
                            font.bold: true
                            color: parent.enabled ? "#ecf0f1" : "#5a5a5a"
                            horizontalAlignment: Text.AlignHCenter
                            verticalAlignment: Text.AlignVCenter
                        }

                    }

                    Text {
                        anchors.horizontalCenter: parent.horizontalCenter
                        text: (typeof gameView !== 'undefined' && gameView.setRallyMode) ? qsTr("Right-click to cancel") : ""
                        color: "#7f8c8d"
                        font.pointSize: 8
                        font.italic: true
                    }

                }

            }

            Item {
                property bool has_barracksSelected: (productionPanel.selectionTick, (productionPanel.gameInstance && productionPanel.gameInstance.has_selected_type && productionPanel.gameInstance.has_selected_type("barracks")))

                height: 20
                visible: !has_barracksSelected
            }

            Item {
                property bool has_barracks: (productionPanel.selectionTick, (productionPanel.gameInstance && productionPanel.gameInstance.has_selected_type && productionPanel.gameInstance.has_selected_type("barracks")))

                visible: !has_barracks
                width: parent.width
                height: 200

                Column {
                    anchors.centerIn: parent
                    spacing: 8

                    Text {
                        anchors.horizontalCenter: parent.horizontalCenter
                        text: "🏰"
                        color: "#34495e"
                        font.pointSize: 32
                    }

                    Text {
                        anchors.horizontalCenter: parent.horizontalCenter
                        text: qsTr("No Barracks Selected")
                        color: "#7f8c8d"
                        font.pointSize: 11
                        font.bold: true
                    }

                    Text {
                        anchors.horizontalCenter: parent.horizontalCenter
                        text: qsTr("Select a barracks to recruit units")
                        color: "#5a6c7d"
                        font.pointSize: 9
                    }

                }

            }

        }

    }

}<|MERGE_RESOLUTION|>--- conflicted
+++ resolved
@@ -914,8 +914,6 @@
 
                             MouseArea {
                                 id: ballistaMouseArea
-
-<<<<<<< HEAD
                                 anchors.fill: parent
                                 hoverEnabled: true
                                 enabled: parent.isEnabled
@@ -957,14 +955,6 @@
                                 visible: source !== ""
                                 opacity: parent.isEnabled ? 1 : 0.35
                             }
-=======
-                                    Text {
-                                        text: unitGridContent.prod.villager_cost || 1
-                                        color: parent.parent.parent.parent.isEnabled ? "#f39c12" : "#5a5a5a"
-                                        font.pointSize: 9
-                                        font.bold: true
-                                    }
->>>>>>> c0eaf40c
 
                             Text {
                                 anchors.centerIn: parent
